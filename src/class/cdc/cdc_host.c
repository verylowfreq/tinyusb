--- conflicted
+++ resolved
@@ -2,7 +2,6 @@
  * The MIT License (MIT)
  *
  * Copyright (c) 2019 Ha Thach (tinyusb.org)
- * Copyright (c) 2023 IngHK Heiko Kuester
  *
  * Permission is hereby granted, free of charge, to any person obtaining a copy
  * of this software and associated documentation files (the "Software"), to deal
@@ -74,23 +73,9 @@
     uint8_t rx_ff_buf[CFG_TUH_CDC_TX_BUFSIZE];
     CFG_TUH_MEM_ALIGN uint8_t rx_ep_buf[CFG_TUH_CDC_TX_EPSIZE];
   } stream;
-<<<<<<< HEAD
 #if CFG_TUH_CDC_FTDI || CFG_TUH_CDC_CH34X
   uint32_t  baudrate_requested;
 #endif
-=======
-
-  #if CFG_TUH_CDC_CH34X
-  struct {
-    uint32_t  baud_rate;
-    uint8_t   mcr;
-    uint8_t   msr;
-    uint8_t   lcr;
-    uint32_t  quirks;
-    uint8_t   version;
-  } ch34x;
-  #endif
->>>>>>> 57c6f8cf
 } cdch_interface_t;
 
 CFG_TUH_MEM_SECTION
@@ -119,11 +104,8 @@
 
 static bool ftdi_open(uint8_t daddr, const tusb_desc_interface_t *itf_desc, uint16_t max_len);
 static void ftdi_process_config(tuh_xfer_t* xfer);
-<<<<<<< HEAD
 
 static bool ftdi_set_line_coding(cdch_interface_t* p_cdc, cdc_line_coding_t const* line_coding, tuh_xfer_cb_t complete_cb, uintptr_t user_data);
-=======
->>>>>>> 57c6f8cf
 static bool ftdi_sio_set_modem_ctrl(cdch_interface_t* p_cdc, uint16_t line_state, tuh_xfer_cb_t complete_cb, uintptr_t user_data);
 static bool ftdi_sio_set_baudrate(cdch_interface_t* p_cdc, uint32_t baudrate, tuh_xfer_cb_t complete_cb, uintptr_t user_data);
 #endif
@@ -139,11 +121,8 @@
 
 static bool cp210x_open(uint8_t daddr, tusb_desc_interface_t const *itf_desc, uint16_t max_len);
 static void cp210x_process_config(tuh_xfer_t* xfer);
-<<<<<<< HEAD
 
 static bool cp210x_set_line_coding(cdch_interface_t* p_cdc, cdc_line_coding_t const* line_coding, tuh_xfer_cb_t complete_cb, uintptr_t user_data);
-=======
->>>>>>> 57c6f8cf
 static bool cp210x_set_modem_ctrl(cdch_interface_t* p_cdc, uint16_t line_state, tuh_xfer_cb_t complete_cb, uintptr_t user_data);
 static bool cp210x_set_baudrate(cdch_interface_t* p_cdc, uint32_t baudrate, tuh_xfer_cb_t complete_cb, uintptr_t user_data);
 #endif
@@ -152,30 +131,19 @@
 #if CFG_TUH_CDC_CH34X
 #include "serial/ch34x.h"
 
-static uint16_t const ch34x_vids_pids[][2] = { CFG_TUH_CDC_CH34X_VID_PID_LIST };
+static uint16_t const ch34x_vid_pid_list[][2] = { CFG_TUH_CDC_CH34X_VID_PID_LIST };
 enum {
-<<<<<<< HEAD
-  CH34X_VID_PID_COUNT = sizeof ( ch34x_vids_pids ) / sizeof ( ch34x_vids_pids[0] )
-=======
-  CH34X_VID_PID_COUNT = TU_ARRAY_SIZE(ch34x_vids_pids)
->>>>>>> 57c6f8cf
+  CH34X_VID_PID_COUNT = TU_ARRAY_SIZE(ch34x_vid_pid_list)
 };
 
 static bool ch34x_open ( uint8_t daddr, tusb_desc_interface_t const *itf_desc, uint16_t max_len );
 static void ch34x_process_config ( tuh_xfer_t* xfer );
-<<<<<<< HEAD
 
 static bool ch34x_set_line_coding(cdch_interface_t* p_cdc, cdc_line_coding_t const* line_coding, tuh_xfer_cb_t complete_cb, uintptr_t user_data);
-=======
->>>>>>> 57c6f8cf
 static bool ch34x_set_modem_ctrl ( cdch_interface_t* p_cdc, uint16_t line_state, tuh_xfer_cb_t complete_cb, uintptr_t user_data );
 static bool ch34x_set_baudrate ( cdch_interface_t* p_cdc, uint32_t baudrate, tuh_xfer_cb_t complete_cb, uintptr_t user_data );
 #endif
 
-<<<<<<< HEAD
-=======
-//------------- Common -------------//
->>>>>>> 57c6f8cf
 
 enum {
   SERIAL_DRIVER_ACM = 0,
@@ -231,35 +199,32 @@
     .set_line_coding        = ch34x_set_line_coding
   },
   #endif
-
-  #if CFG_TUH_CDC_CH34X
-  { .process_set_config     = ch34x_process_config,
-    .set_control_line_state = ch34x_set_modem_ctrl,
-    .set_baudrate           = ch34x_set_baudrate
-  },
-#endif
 };
 
 enum {
-  SERIAL_DRIVER_COUNT = TU_ARRAY_SIZE(serial_drivers)
+  SERIAL_DRIVER_COUNT = sizeof(serial_drivers) / sizeof(serial_drivers[0])
 };
 
 //--------------------------------------------------------------------+
 // INTERNAL OBJECT & FUNCTION DECLARATION
 //--------------------------------------------------------------------+
 
-static inline cdch_interface_t* get_itf(uint8_t idx) {
+static inline cdch_interface_t* get_itf(uint8_t idx)
+{
   TU_ASSERT(idx < CFG_TUH_CDC, NULL);
   cdch_interface_t* p_cdc = &cdch_data[idx];
 
   return (p_cdc->daddr != 0) ? p_cdc : NULL;
 }
 
-static inline uint8_t get_idx_by_ep_addr(uint8_t daddr, uint8_t ep_addr) {
-  for(uint8_t i=0; i<CFG_TUH_CDC; i++) {
+static inline uint8_t get_idx_by_ep_addr(uint8_t daddr, uint8_t ep_addr)
+{
+  for(uint8_t i=0; i<CFG_TUH_CDC; i++)
+  {
     cdch_interface_t* p_cdc = &cdch_data[i];
     if ( (p_cdc->daddr == daddr) &&
-         (ep_addr == p_cdc->ep_notif || ep_addr == p_cdc->stream.rx.ep_addr || ep_addr == p_cdc->stream.tx.ep_addr)) {
+         (ep_addr == p_cdc->ep_notif || ep_addr == p_cdc->stream.rx.ep_addr || ep_addr == p_cdc->stream.tx.ep_addr))
+    {
       return i;
     }
   }
@@ -267,10 +232,14 @@
   return TUSB_INDEX_INVALID_8;
 }
 
-static cdch_interface_t* make_new_itf(uint8_t daddr, tusb_desc_interface_t const *itf_desc) {
-  for(uint8_t i=0; i<CFG_TUH_CDC; i++) {
+
+static cdch_interface_t* make_new_itf(uint8_t daddr, tusb_desc_interface_t const *itf_desc)
+{
+  for(uint8_t i=0; i<CFG_TUH_CDC; i++)
+  {
     if (cdch_data[i].daddr == 0) {
       cdch_interface_t* p_cdc = &cdch_data[i];
+
       p_cdc->daddr              = daddr;
       p_cdc->bInterfaceNumber   = itf_desc->bInterfaceNumber;
       p_cdc->bInterfaceSubClass = itf_desc->bInterfaceSubClass;
@@ -291,16 +260,20 @@
 // APPLICATION API
 //--------------------------------------------------------------------+
 
-uint8_t tuh_cdc_itf_get_index(uint8_t daddr, uint8_t itf_num) {
-  for (uint8_t i = 0; i < CFG_TUH_CDC; i++) {
+uint8_t tuh_cdc_itf_get_index(uint8_t daddr, uint8_t itf_num)
+{
+  for(uint8_t i=0; i<CFG_TUH_CDC; i++)
+  {
     const cdch_interface_t* p_cdc = &cdch_data[i];
+
     if (p_cdc->daddr == daddr && p_cdc->bInterfaceNumber == itf_num) return i;
   }
 
   return TUSB_INDEX_INVALID_8;
 }
 
-bool tuh_cdc_itf_get_info(uint8_t idx, tuh_itf_info_t* info) {
+bool tuh_cdc_itf_get_info(uint8_t idx, tuh_itf_info_t* info)
+{
   cdch_interface_t* p_cdc = get_itf(idx);
   TU_VERIFY(p_cdc && info);
 
@@ -322,12 +295,14 @@
   return true;
 }
 
-bool tuh_cdc_mounted(uint8_t idx) {
+bool tuh_cdc_mounted(uint8_t idx)
+{
   cdch_interface_t* p_cdc = get_itf(idx);
   return p_cdc != NULL;
 }
 
-bool tuh_cdc_get_dtr(uint8_t idx) {
+bool tuh_cdc_get_dtr(uint8_t idx)
+{
   cdch_interface_t* p_cdc = get_itf(idx);
   TU_VERIFY(p_cdc);
   TU_LOG_CONTROL_LINE_STATE("CDCh Local ", p_cdc->line_state);
@@ -335,7 +310,8 @@
   return (p_cdc->line_state & CDC_CONTROL_LINE_STATE_DTR) ? true : false;
 }
 
-bool tuh_cdc_get_rts(uint8_t idx) {
+bool tuh_cdc_get_rts(uint8_t idx)
+{
   cdch_interface_t* p_cdc = get_itf(idx);
   TU_VERIFY(p_cdc);
   TU_LOG_CONTROL_LINE_STATE("CDCh Local ", p_cdc->line_state);
@@ -343,7 +319,8 @@
   return (p_cdc->line_state & CDC_CONTROL_LINE_STATE_RTS) ? true : false;
 }
 
-bool tuh_cdc_get_local_line_coding(uint8_t idx, cdc_line_coding_t* line_coding) {
+bool tuh_cdc_get_local_line_coding(uint8_t idx, cdc_line_coding_t* line_coding)
+{
   cdch_interface_t* p_cdc = get_itf(idx);
   TU_VERIFY(p_cdc);
 
@@ -357,28 +334,32 @@
 // Write
 //--------------------------------------------------------------------+
 
-uint32_t tuh_cdc_write(uint8_t idx, void const* buffer, uint32_t bufsize) {
+uint32_t tuh_cdc_write(uint8_t idx, void const* buffer, uint32_t bufsize)
+{
   cdch_interface_t* p_cdc = get_itf(idx);
   TU_VERIFY(p_cdc);
 
   return tu_edpt_stream_write(&p_cdc->stream.tx, buffer, bufsize);
 }
 
-uint32_t tuh_cdc_write_flush(uint8_t idx) {
+uint32_t tuh_cdc_write_flush(uint8_t idx)
+{
   cdch_interface_t* p_cdc = get_itf(idx);
   TU_VERIFY(p_cdc);
 
   return tu_edpt_stream_write_xfer(&p_cdc->stream.tx);
 }
 
-bool tuh_cdc_write_clear(uint8_t idx) {
+bool tuh_cdc_write_clear(uint8_t idx)
+{
   cdch_interface_t* p_cdc = get_itf(idx);
   TU_VERIFY(p_cdc);
 
   return tu_edpt_stream_clear(&p_cdc->stream.tx);
 }
 
-uint32_t tuh_cdc_write_available(uint8_t idx) {
+uint32_t tuh_cdc_write_available(uint8_t idx)
+{
   cdch_interface_t* p_cdc = get_itf(idx);
   TU_VERIFY(p_cdc);
 
@@ -389,28 +370,32 @@
 // Read
 //--------------------------------------------------------------------+
 
-uint32_t tuh_cdc_read (uint8_t idx, void* buffer, uint32_t bufsize) {
+uint32_t tuh_cdc_read (uint8_t idx, void* buffer, uint32_t bufsize)
+{
   cdch_interface_t* p_cdc = get_itf(idx);
   TU_VERIFY(p_cdc);
 
   return tu_edpt_stream_read(&p_cdc->stream.rx, buffer, bufsize);
 }
 
-uint32_t tuh_cdc_read_available(uint8_t idx) {
+uint32_t tuh_cdc_read_available(uint8_t idx)
+{
   cdch_interface_t* p_cdc = get_itf(idx);
   TU_VERIFY(p_cdc);
 
   return tu_edpt_stream_read_available(&p_cdc->stream.rx);
 }
 
-bool tuh_cdc_peek(uint8_t idx, uint8_t* ch) {
+bool tuh_cdc_peek(uint8_t idx, uint8_t* ch)
+{
   cdch_interface_t* p_cdc = get_itf(idx);
   TU_VERIFY(p_cdc);
 
   return tu_edpt_stream_peek(&p_cdc->stream.rx, ch);
 }
 
-bool tuh_cdc_read_clear (uint8_t idx) {
+bool tuh_cdc_read_clear (uint8_t idx)
+{
   cdch_interface_t* p_cdc = get_itf(idx);
   TU_VERIFY(p_cdc);
 
@@ -424,13 +409,15 @@
 //--------------------------------------------------------------------+
 
 // internal control complete to update state such as line state, encoding
-static void cdch_internal_control_complete(tuh_xfer_t* xfer) {
+static void cdch_internal_control_complete(tuh_xfer_t* xfer)
+{
   uint8_t const itf_num = (uint8_t) tu_le16toh(xfer->setup->wIndex);
   uint8_t idx = tuh_cdc_itf_get_index(xfer->daddr, itf_num);
   cdch_interface_t* p_cdc = get_itf(idx);
   TU_ASSERT(p_cdc, );
 
-  if (xfer->result == XFER_RESULT_SUCCESS) {
+  if (xfer->result == XFER_RESULT_SUCCESS)
+  {
     switch (p_cdc->serial_drid) {
       case SERIAL_DRIVER_ACM:
         switch (xfer->setup->bRequest) {
@@ -482,12 +469,6 @@
         break;
       #endif
 
-      #if CFG_TUH_CDC_CH34X
-      case SERIAL_DRIVER_CH34X:
-        TU_ASSERT(false, ); // see special ch34x_control_complete function
-        break;
-      #endif
-
       default: break;
     }
   }
@@ -516,6 +497,7 @@
     }
 
     TU_VERIFY(ret && result == XFER_RESULT_SUCCESS);
+
     p_cdc->line_state = (uint8_t) line_state;
   }
   TU_LOG_CONTROL_LINE_STATE("CDCh Set ", p_cdc->line_state);
@@ -541,6 +523,7 @@
     }
 
     TU_VERIFY(ret && result == XFER_RESULT_SUCCESS);
+
     p_cdc->line_coding.bit_rate = baudrate;
   }
   TU_LOG_BAUDRATE("CDCh Set ", p_cdc->line_coding.bit_rate);
@@ -567,6 +550,7 @@
     }
 
     TU_VERIFY(ret && result == XFER_RESULT_SUCCESS);
+
     p_cdc->line_coding = *line_coding;
   }
   TU_LOG_LINE_CODING("CDCh Set ", p_cdc->line_coding);
@@ -578,26 +562,31 @@
 // CLASS-USBH API
 //--------------------------------------------------------------------+
 
-void cdch_init(void) {
+void cdch_init(void)
+{
   tu_memclr(cdch_data, sizeof(cdch_data));
 
-  for (size_t i = 0; i < CFG_TUH_CDC; i++) {
+  for(size_t i=0; i<CFG_TUH_CDC; i++)
+  {
     cdch_interface_t* p_cdc = &cdch_data[i];
 
     tu_edpt_stream_init(&p_cdc->stream.tx, true, true, false,
-                        p_cdc->stream.tx_ff_buf, CFG_TUH_CDC_TX_BUFSIZE,
-                        p_cdc->stream.tx_ep_buf, CFG_TUH_CDC_TX_EPSIZE);
+                          p_cdc->stream.tx_ff_buf, CFG_TUH_CDC_TX_BUFSIZE,
+                          p_cdc->stream.tx_ep_buf, CFG_TUH_CDC_TX_EPSIZE);
 
     tu_edpt_stream_init(&p_cdc->stream.rx, true, false, false,
-                        p_cdc->stream.rx_ff_buf, CFG_TUH_CDC_RX_BUFSIZE,
-                        p_cdc->stream.rx_ep_buf, CFG_TUH_CDC_RX_EPSIZE);
-  }
-}
-
-void cdch_close(uint8_t daddr) {
-  for (uint8_t idx = 0; idx < CFG_TUH_CDC; idx++) {
+                          p_cdc->stream.rx_ff_buf, CFG_TUH_CDC_RX_BUFSIZE,
+                          p_cdc->stream.rx_ep_buf, CFG_TUH_CDC_RX_EPSIZE);
+  }
+}
+
+void cdch_close(uint8_t daddr)
+{
+  for(uint8_t idx=0; idx<CFG_TUH_CDC; idx++)
+  {
     cdch_interface_t* p_cdc = &cdch_data[idx];
-    if (p_cdc->daddr == daddr) {
+    if (p_cdc->daddr == daddr)
+    {
       TU_LOG_DRV("  CDCh close addr = %u index = %u\r\n", daddr, idx);
 
       // Invoke application callback
@@ -629,11 +618,16 @@
       // - xferred_bytes is multiple of EP Packet size and not zero
       tu_edpt_stream_write_zlp_if_needed(&p_cdc->stream.tx, xferred_bytes);
     }
-  } else if ( ep_addr == p_cdc->stream.rx.ep_addr ) {
+  }
+  else if ( ep_addr == p_cdc->stream.rx.ep_addr ) {
     #if CFG_TUH_CDC_FTDI
     if (p_cdc->serial_drid == SERIAL_DRIVER_FTDI) {
       // FTDI reserve 2 bytes for status
-      // uint8_t status[2] = {p_cdc->stream.rx.ep_buf[0], p_cdc->stream.rx.ep_buf[1]};
+      // FTDI status
+//      uint8_t status[2] = {
+//        p_cdc->stream.rx.ep_buf[0],
+//        p_cdc->stream.rx.ep_buf[1]
+//      };
       tu_edpt_stream_read_xfer_complete_offset(&p_cdc->stream.rx, xferred_bytes, 2);
     }else
     #endif
@@ -659,15 +653,20 @@
 // Enumeration
 //--------------------------------------------------------------------+
 
-static bool open_ep_stream_pair(cdch_interface_t* p_cdc, tusb_desc_endpoint_t const* desc_ep) {
-  for (size_t i = 0; i < 2; i++) {
+static bool open_ep_stream_pair(cdch_interface_t* p_cdc, tusb_desc_endpoint_t const *desc_ep)
+{
+  for(size_t i=0; i<2; i++)
+  {
     TU_ASSERT(TUSB_DESC_ENDPOINT == desc_ep->bDescriptorType &&
-              TUSB_XFER_BULK == desc_ep->bmAttributes.xfer);
+              TUSB_XFER_BULK     == desc_ep->bmAttributes.xfer);
+
     TU_ASSERT(tuh_edpt_open(p_cdc->daddr, desc_ep));
 
-    if (tu_edpt_dir(desc_ep->bEndpointAddress) == TUSB_DIR_IN) {
+    if ( tu_edpt_dir(desc_ep->bEndpointAddress) == TUSB_DIR_IN )
+    {
       tu_edpt_stream_open(&p_cdc->stream.rx, p_cdc->daddr, desc_ep);
-    } else {
+    }else
+    {
       tu_edpt_stream_open(&p_cdc->stream.tx, p_cdc->daddr, desc_ep);
     }
 
@@ -677,22 +676,20 @@
   return true;
 }
 
-bool cdch_open(uint8_t rhport, uint8_t daddr, tusb_desc_interface_t const *itf_desc, uint16_t max_len) {
+bool cdch_open(uint8_t rhport, uint8_t daddr, tusb_desc_interface_t const *itf_desc, uint16_t max_len)
+{
   (void) rhport;
 
-  // For CDC: only support ACM subclass
+  // Only support ACM subclass
   // Note: Protocol 0xFF can be RNDIS device
-  if (TUSB_CLASS_CDC                           == itf_desc->bInterfaceClass &&
-      CDC_COMM_SUBCLASS_ABSTRACT_CONTROL_MODEL == itf_desc->bInterfaceSubClass) {
+  if ( TUSB_CLASS_CDC                           == itf_desc->bInterfaceClass &&
+       CDC_COMM_SUBCLASS_ABSTRACT_CONTROL_MODEL == itf_desc->bInterfaceSubClass)
+  {
     return acm_open(daddr, itf_desc, max_len);
   }
   #if CFG_TUH_CDC_FTDI || CFG_TUH_CDC_CP210X || CFG_TUH_CDC_CH34X
-<<<<<<< HEAD
   else if ( TUSB_CLASS_VENDOR_SPECIFIC == itf_desc->bInterfaceClass )
   {
-=======
-  else if (TUSB_CLASS_VENDOR_SPECIFIC == itf_desc->bInterfaceClass) {
->>>>>>> 57c6f8cf
     uint16_t vid, pid;
     TU_VERIFY(tuh_vid_pid_get(daddr, &vid, &pid));
 
@@ -714,15 +711,7 @@
 
     #if CFG_TUH_CDC_CH34X
     for (size_t i = 0; i < CH34X_VID_PID_COUNT; i++) {
-      if ( ch34x_vids_pids[i][0] == vid && ch34x_vids_pids[i][1] == pid ) {
-        return ch34x_open(daddr, itf_desc, max_len);
-      }
-    }
-    #endif
-
-    #if CFG_TUH_CDC_CH34X
-    for (size_t i = 0; i < CH34X_VID_PID_COUNT; i++) {
-      if ( ch34x_vids_pids[i][0] == vid && ch34x_vids_pids[i][1] == pid ) {
+      if ( ch34x_vid_pid_list[i][0] == vid && ch34x_vid_pid_list[i][1] == pid ) {
         return ch34x_open(daddr, itf_desc, max_len);
       }
     }
@@ -774,46 +763,51 @@
   CONFIG_ACM_COMPLETE,
 };
 
-static bool acm_open(uint8_t daddr, tusb_desc_interface_t const* itf_desc, uint16_t max_len) {
-  uint8_t const* p_desc_end = ((uint8_t const*) itf_desc) + max_len;
-
-  cdch_interface_t* p_cdc = make_new_itf(daddr, itf_desc);
+static bool acm_open(uint8_t daddr, tusb_desc_interface_t const *itf_desc, uint16_t max_len)
+{
+  uint8_t const * p_desc_end = ((uint8_t const*) itf_desc) + max_len;
+
+  cdch_interface_t * p_cdc = make_new_itf(daddr, itf_desc);
   TU_VERIFY(p_cdc);
 
   p_cdc->serial_drid = SERIAL_DRIVER_ACM;
 
   //------------- Control Interface -------------//
-  uint8_t const* p_desc = tu_desc_next(itf_desc);
+  uint8_t const * p_desc = tu_desc_next(itf_desc);
 
   // Communication Functional Descriptors
-  while ((p_desc < p_desc_end) && (TUSB_DESC_CS_INTERFACE == tu_desc_type(p_desc))) {
-    if (CDC_FUNC_DESC_ABSTRACT_CONTROL_MANAGEMENT == cdc_functional_desc_typeof(p_desc)) {
+  while( (p_desc < p_desc_end) && (TUSB_DESC_CS_INTERFACE == tu_desc_type(p_desc)) )
+  {
+    if ( CDC_FUNC_DESC_ABSTRACT_CONTROL_MANAGEMENT == cdc_functional_desc_typeof(p_desc) )
+    {
       // save ACM bmCapabilities
-      p_cdc->acm_capability = ((cdc_desc_func_acm_t const*) p_desc)->bmCapabilities;
+      p_cdc->acm_capability = ((cdc_desc_func_acm_t const *) p_desc)->bmCapabilities;
     }
 
     p_desc = tu_desc_next(p_desc);
   }
 
   // Open notification endpoint of control interface if any
-  if (itf_desc->bNumEndpoints == 1) {
+  if (itf_desc->bNumEndpoints == 1)
+  {
     TU_ASSERT(TUSB_DESC_ENDPOINT == tu_desc_type(p_desc));
-    tusb_desc_endpoint_t const* desc_ep = (tusb_desc_endpoint_t const*) p_desc;
-
-    TU_ASSERT(tuh_edpt_open(daddr, desc_ep));
+    tusb_desc_endpoint_t const * desc_ep = (tusb_desc_endpoint_t const *) p_desc;
+
+    TU_ASSERT( tuh_edpt_open(daddr, desc_ep) );
     p_cdc->ep_notif = desc_ep->bEndpointAddress;
 
     p_desc = tu_desc_next(p_desc);
   }
 
   //------------- Data Interface (if any) -------------//
-  if ((TUSB_DESC_INTERFACE == tu_desc_type(p_desc)) &&
-      (TUSB_CLASS_CDC_DATA == ((tusb_desc_interface_t const*) p_desc)->bInterfaceClass)) {
+  if ( (TUSB_DESC_INTERFACE == tu_desc_type(p_desc)) &&
+       (TUSB_CLASS_CDC_DATA == ((tusb_desc_interface_t const *) p_desc)->bInterfaceClass) )
+  {
     // next to endpoint descriptor
     p_desc = tu_desc_next(p_desc);
 
     // data endpoints expected to be in pairs
-    TU_ASSERT(open_ep_stream_pair(p_cdc, (tusb_desc_endpoint_t const*) p_desc));
+    TU_ASSERT(open_ep_stream_pair(p_cdc, (tusb_desc_endpoint_t const *) p_desc));
   }
 
   TU_LOG_DRV("[%u] CDCh ACM opened\r\n", daddr);
@@ -821,31 +815,36 @@
   return true;
 }
 
-static void acm_process_config(tuh_xfer_t* xfer) {
+static void acm_process_config(tuh_xfer_t* xfer)
+{
   uintptr_t const state = xfer->user_data;
   uint8_t const itf_num = (uint8_t) tu_le16toh(xfer->setup->wIndex);
   uint8_t const idx = tuh_cdc_itf_get_index(xfer->daddr, itf_num);
-  cdch_interface_t* p_cdc = get_itf(idx);
-  TU_ASSERT(p_cdc,);
-
-  switch (state) {
+  cdch_interface_t * p_cdc = get_itf(idx);
+  TU_ASSERT(p_cdc, );
+
+  switch(state)
+  {
     case CONFIG_ACM_SET_CONTROL_LINE_STATE:
       #if CFG_TUH_CDC_LINE_CONTROL_ON_ENUM
-      if (p_cdc->acm_capability.support_line_request) {
-        TU_ASSERT(acm_set_control_line_state(p_cdc, CFG_TUH_CDC_LINE_CONTROL_ON_ENUM, acm_process_config, CONFIG_ACM_SET_LINE_CODING),);
+      if (p_cdc->acm_capability.support_line_request)
+      {
+        TU_ASSERT(acm_set_control_line_state(p_cdc, CFG_TUH_CDC_LINE_CONTROL_ON_ENUM, acm_process_config,
+                                             CONFIG_ACM_SET_LINE_CODING), );
         break;
       }
-      #endif
+          #endif
       TU_ATTR_FALLTHROUGH;
 
     case CONFIG_ACM_SET_LINE_CODING:
-      #ifdef CFG_TUH_CDC_LINE_CODING_ON_ENUM
-      if (p_cdc->acm_capability.support_line_request) {
+        #ifdef CFG_TUH_CDC_LINE_CODING_ON_ENUM
+      if (p_cdc->acm_capability.support_line_request)
+      {
         cdc_line_coding_t line_coding = CFG_TUH_CDC_LINE_CODING_ON_ENUM;
-        TU_ASSERT(acm_set_line_coding(p_cdc, &line_coding, acm_process_config, CONFIG_ACM_COMPLETE),);
+        TU_ASSERT(acm_set_line_coding(p_cdc, &line_coding, acm_process_config, CONFIG_ACM_COMPLETE), );
         break;
       }
-      #endif
+        #endif
       TU_ATTR_FALLTHROUGH;
 
     case CONFIG_ACM_COMPLETE:
@@ -856,11 +855,10 @@
         TU_LOG_CONTROL_LINE_STATE("CDCh ACM Init", p_cdc->line_state);
       #endif
       // itf_num+1 to account for data interface as well
-      set_config_complete(p_cdc, idx, itf_num + 1);
-      break;
-
-    default:
-      break;
+      set_config_complete(p_cdc, idx, itf_num+1);
+      break;
+
+    default: break;
   }
 }
 
@@ -994,11 +992,11 @@
   return tuh_control_xfer(&xfer);
 }
 
-static bool ftdi_sio_reset(cdch_interface_t* p_cdc, tuh_xfer_cb_t complete_cb, uintptr_t user_data) {
+static bool ftdi_sio_reset(cdch_interface_t* p_cdc, tuh_xfer_cb_t complete_cb, uintptr_t user_data)
+{
   return ftdi_sio_set_request(p_cdc, FTDI_SIO_RESET, FTDI_SIO_RESET_SIO, complete_cb, user_data);
 }
 
-<<<<<<< HEAD
 static bool ftdi_set_line_coding(cdch_interface_t* p_cdc, cdc_line_coding_t const* line_coding, tuh_xfer_cb_t complete_cb, uintptr_t user_data)
 {
   TU_ASSERT(false, false); // TODO
@@ -1007,10 +1005,6 @@
 
 static bool ftdi_sio_set_modem_ctrl(cdch_interface_t* p_cdc, uint16_t line_state, tuh_xfer_cb_t complete_cb, uintptr_t user_data)
 {
-=======
-static bool
-ftdi_sio_set_modem_ctrl(cdch_interface_t* p_cdc, uint16_t line_state, tuh_xfer_cb_t complete_cb, uintptr_t user_data) {
->>>>>>> 57c6f8cf
   TU_LOG_DRV("CDC FTDI Set Control Line State\r\n");
   p_cdc->user_control_cb = complete_cb;
   TU_ASSERT(ftdi_sio_set_request(p_cdc, FTDI_SIO_MODEM_CTRL, 0x0300 | line_state,
@@ -1018,7 +1012,8 @@
   return true;
 }
 
-static uint32_t ftdi_232bm_baud_base_to_divisor(uint32_t baud, uint32_t base) {
+static uint32_t ftdi_232bm_baud_base_to_divisor(uint32_t baud, uint32_t base)
+{
   const uint8_t divfrac[8] = { 0, 3, 2, 4, 1, 5, 6, 7 };
   uint32_t divisor;
 
@@ -1038,11 +1033,13 @@
   return divisor;
 }
 
-static uint32_t ftdi_232bm_baud_to_divisor(uint32_t baud) {
+static uint32_t ftdi_232bm_baud_to_divisor(uint32_t baud)
+{
   return ftdi_232bm_baud_base_to_divisor(baud, 48000000u);
 }
 
-static bool ftdi_sio_set_baudrate(cdch_interface_t* p_cdc, uint32_t baudrate, tuh_xfer_cb_t complete_cb, uintptr_t user_data) {
+static bool ftdi_sio_set_baudrate(cdch_interface_t* p_cdc, uint32_t baudrate, tuh_xfer_cb_t complete_cb, uintptr_t user_data)
+{
   uint16_t const divisor = (uint16_t) ftdi_232bm_baud_to_divisor(baudrate);
   TU_LOG_DRV("CDC FTDI Set BaudRate = %lu, divisor = 0x%04x\r\n", baudrate, divisor);
 
@@ -1069,7 +1066,8 @@
 
     case CONFIG_FTDI_MODEM_CTRL:
       #if CFG_TUH_CDC_LINE_CONTROL_ON_ENUM
-      TU_ASSERT(ftdi_sio_set_modem_ctrl(p_cdc, CFG_TUH_CDC_LINE_CONTROL_ON_ENUM, ftdi_process_config, CONFIG_FTDI_SET_BAUDRATE),);
+      TU_ASSERT(
+        ftdi_sio_set_modem_ctrl(p_cdc, CFG_TUH_CDC_LINE_CONTROL_ON_ENUM, ftdi_process_config, CONFIG_FTDI_SET_BAUDRATE),);
       break;
       #else
       TU_ATTR_FALLTHROUGH;
@@ -1199,7 +1197,8 @@
                             complete_cb ? cdch_internal_control_complete : NULL, user_data);
 }
 
-static bool cp210x_set_modem_ctrl(cdch_interface_t* p_cdc, uint16_t line_state, tuh_xfer_cb_t complete_cb, uintptr_t user_data) {
+static bool cp210x_set_modem_ctrl(cdch_interface_t* p_cdc, uint16_t line_state, tuh_xfer_cb_t complete_cb, uintptr_t user_data)
+{
   TU_LOG_DRV("CDC CP210x Set Control Line State\r\n");
   p_cdc->user_control_cb = complete_cb;
   return cp210x_set_request(p_cdc, CP210X_SET_MHS, 0x0300 | line_state, NULL, 0,
@@ -1239,7 +1238,8 @@
 
     case CONFIG_CP210X_SET_DTR_RTS:
       #if CFG_TUH_CDC_LINE_CONTROL_ON_ENUM
-      TU_ASSERT(cp210x_set_modem_ctrl(p_cdc, CFG_TUH_CDC_LINE_CONTROL_ON_ENUM, cp210x_process_config, CONFIG_CP210X_COMPLETE),);
+      TU_ASSERT(
+        cp210x_set_modem_ctrl(p_cdc, CFG_TUH_CDC_LINE_CONTROL_ON_ENUM, cp210x_process_config, CONFIG_CP210X_COMPLETE),);
       break;
       #else
       TU_ATTR_FALLTHROUGH;
@@ -1262,16 +1262,11 @@
 #endif
 
 //--------------------------------------------------------------------+
-<<<<<<< HEAD
 // CH34x (CH340 & CH341)
-=======
-// CH34x
->>>>>>> 57c6f8cf
 //--------------------------------------------------------------------+
 
 #if CFG_TUH_CDC_CH34X
 
-<<<<<<< HEAD
 #define CH34X_LOGS false
 
 enum {
@@ -1285,21 +1280,6 @@
 
 static bool ch34x_open ( uint8_t daddr, tusb_desc_interface_t const *itf_desc, uint16_t max_len )
 {
-=======
-enum {
-  CONFIG_CH34X_STEP1 = 0,
-  CONFIG_CH34X_STEP2,
-  CONFIG_CH34X_STEP3,
-  CONFIG_CH34X_STEP4,
-  CONFIG_CH34X_STEP5,
-  CONFIG_CH34X_STEP6,
-  CONFIG_CH34X_STEP7,
-  CONFIG_CH34X_STEP8,
-  CONFIG_CH34X_COMPLETE
-};
-
-static bool ch34x_open ( uint8_t daddr, tusb_desc_interface_t const *itf_desc, uint16_t max_len ) {
->>>>>>> 57c6f8cf
   // CH34x Interface includes 1 vendor interface + 3 bulk endpoints
   TU_VERIFY ( itf_desc->bNumEndpoints == 3 );
   TU_VERIFY ( sizeof ( tusb_desc_interface_t ) + 2 * sizeof ( tusb_desc_endpoint_t ) <= max_len );
@@ -1307,18 +1287,13 @@
   cdch_interface_t *p_cdc = make_new_itf ( daddr, itf_desc );
   TU_VERIFY ( p_cdc );
 
-<<<<<<< HEAD
-
-=======
-  TU_LOG_DRV ( "CH34x opened\r\n" );
->>>>>>> 57c6f8cf
+
   p_cdc->serial_drid = SERIAL_DRIVER_CH34X;
 
   // endpoint pair
   tusb_desc_endpoint_t const * desc_ep = (tusb_desc_endpoint_t const *) tu_desc_next ( itf_desc );
 
   // data endpoints expected to be in pairs
-<<<<<<< HEAD
   TU_ASSERT(open_ep_stream_pair(p_cdc, desc_ep), false);
 
   TU_LOG_DRV("[%u] CDCh CH34x opened\r\n", daddr);
@@ -1328,22 +1303,12 @@
 
 static bool ch34x_set_request ( cdch_interface_t* p_cdc, uint8_t direction, uint8_t request, uint16_t value, uint16_t index,
                                 uint8_t* buffer, uint16_t length, tuh_xfer_cb_t complete_cb, uintptr_t user_data )
-=======
-  return open_ep_stream_pair ( p_cdc, desc_ep );
-}
-
-static bool ch34x_set_request ( cdch_interface_t* p_cdc, uint8_t direction, uint8_t request, uint16_t value, uint16_t index, uint8_t* buffer, uint16_t length, tuh_xfer_cb_t complete_cb, uintptr_t user_data )
->>>>>>> 57c6f8cf
 {
   tusb_control_request_t const request_setup = {
       .bmRequestType_bit = {
           .recipient = TUSB_REQ_RCPT_DEVICE,
           .type      = TUSB_REQ_TYPE_VENDOR,
-<<<<<<< HEAD
           .direction = direction
-=======
-          .direction = direction & 0x01u
->>>>>>> 57c6f8cf
       },
       .bRequest = request,
       .wValue   = tu_htole16 ( value ),
@@ -1365,7 +1330,6 @@
       .setup       = &request_setup,
       .buffer      = enum_buf,
       .complete_cb = complete_cb,
-<<<<<<< HEAD
       .user_data   = user_data
   };
 
@@ -1615,371 +1579,9 @@
   default:
     TU_ASSERT ( false, );
     break;
-=======
-      // CH34x needs a special handling of bInterfaceNumber, because wIndex is used for other purposes and not for bInterfaceNumber
-      .user_data   = (uintptr_t)( ( p_cdc->bInterfaceNumber & 0xff ) << 8 ) | ( user_data & 0xff )
-  };
-
-  return tuh_control_xfer ( &xfer );
-  return false;
-}
-
-static bool ch341_control_out ( cdch_interface_t* p_cdc, uint8_t request, uint16_t value, uint16_t index, tuh_xfer_cb_t complete_cb, uintptr_t user_data ) {
-  return ch34x_set_request ( p_cdc, TUSB_DIR_OUT, request, value, index, /* buffer */ NULL, /* length */ 0, complete_cb, user_data );
-}
-
-static bool ch341_control_in ( cdch_interface_t* p_cdc, uint8_t request, uint16_t value, uint16_t index, uint8_t *buffer, uint16_t buffersize, tuh_xfer_cb_t complete_cb, uintptr_t user_data ) {
-  return ch34x_set_request ( p_cdc, TUSB_DIR_IN, request, value, index, buffer, buffersize, complete_cb, user_data );
-}
-
-static int32_t ch341_write_reg ( cdch_interface_t* p_cdc, uint16_t reg, uint16_t value, tuh_xfer_cb_t complete_cb, uintptr_t user_data ) {
-  return ch341_control_out ( p_cdc, CH341_REQ_WRITE_REG, /* value */ reg, /* index */ value, complete_cb, user_data );
-}
-
-static int32_t ch341_read_reg_request ( cdch_interface_t* p_cdc, uint16_t reg, uint8_t *buffer, uint16_t buffersize, tuh_xfer_cb_t complete_cb, uintptr_t user_data ) {
-  return ch341_control_in ( p_cdc, CH341_REQ_READ_REG, reg, /* index */ 0, buffer, buffersize, complete_cb, user_data );
-}
-
-/*
- * The device line speed is given by the following equation:
- *
- *  baudrate = 48000000 / (2^(12 - 3 * ps - fact) * div), where
- *
- *    0 <= ps <= 3,
- *    0 <= fact <= 1,
- *    2 <= div <= 256 if fact = 0, or
- *    9 <= div <= 256 if fact = 1
- */
-// calculate baudrate devisors
-// Parts of this functions have been taken over from Linux driver /drivers/usb/serial/ch341.c
-
-static inline uint32_t clamp_val(uint32_t val, uint32_t minval, uint32_t maxval) {
-  return tu_min32(tu_max32(val, minval), maxval);
-}
-
-static int32_t ch341_get_divisor ( cdch_interface_t* p_cdc, uint32_t speed ) {
-  uint32_t fact, div, clk_div;
-  bool force_fact0 = false;
-  int32_t ps;
-  static const uint32_t ch341_min_rates[] = {
-      CH341_MIN_RATE(0),
-      CH341_MIN_RATE(1),
-      CH341_MIN_RATE(2),
-      CH341_MIN_RATE(3),
-  };
-
-  /*
-   * Clamp to supported range, this makes the (ps < 0) and (div < 2)
-   * sanity checks below redundant.
-   */
-  speed = clamp_val(speed, CH341_MIN_BPS, CH341_MAX_BPS);
-
-  /*
-   * Start with highest possible base clock (fact = 1) that will give a
-   * divisor strictly less than 512.
-   */
-  fact = 1;
-  for (ps = 3; ps >= 0; ps--) {
-    if (speed > ch341_min_rates[ps]) break;
-  }
-
-  if (ps < 0) return -EINVAL;
-
-  /* Determine corresponding divisor, rounding down. */
-  clk_div = CH341_CLK_DIV((uint32_t) ps, fact);
-  div = CH341_CLKRATE / (clk_div * speed);
-
-  /* Some devices require a lower base clock if ps < 3. */
-  if (ps < 3 && (p_cdc->ch34x.quirks & CH341_QUIRK_LIMITED_PRESCALER)) {
-    force_fact0 = true;
-  }
-
-  /* Halve base clock (fact = 0) if required. */
-  if (div < 9 || div > 255 || force_fact0) {
-    div /= 2;
-    clk_div *= 2;
-    fact = 0;
-  }
-
-  if (div < 2) return -EINVAL;
-
-  /*
-   * Pick next divisor if resulting rate is closer to the requested one,
-   * scale up to avoid rounding errors on low rates.
-   */
-  if (16 * CH341_CLKRATE / (clk_div * div) - 16 * speed >=
-      16 * speed - 16 * CH341_CLKRATE / (clk_div * (div + 1))) {
-    div++;
-  }
-
-  /*
-   * Prefer lower base clock (fact = 0) if even divisor.
-   *
-   * Note that this makes the receiver more tolerant to errors.
-   */
-  if (fact == 1 && div % 2 == 0) {
-    div /= 2;
-    fact = 0;
-  }
-
-  return (int32_t) ((0x100 - div) << 8 | fact << 2 | (uint32_t) ps);
-}
-
-// set baudrate (low level)
-// do not confuse with ch34x_set_baudrate
-// Parts of this functions have been taken over from Linux driver /drivers/usb/serial/ch341.c
-static int32_t ch341_set_baudrate (cdch_interface_t* p_cdc, uint32_t baud_rate, tuh_xfer_cb_t complete_cb, uintptr_t user_data ) {
-  if (!baud_rate) return -EINVAL;
-
-  int ret;
-  ret = ch341_get_divisor(p_cdc, baud_rate);
-  if (ret < 0) return -EINVAL;
-
-  uint16_t val = (uint16_t) ret;
-
-  /*
-   * CH341A buffers data until a full endpoint-size packet (32 bytes)
-   * has been received unless bit 7 is set.
-   *
-   * At least one device with version 0x27 appears to have this bit
-   * inverted.
-   */
-  if ( p_cdc->ch34x.version > 0x27 ) {
-    val = (val | TU_BIT(7));
-  }
-
-  return ch341_write_reg ( p_cdc, CH341_REG_DIVISOR << 8 | CH341_REG_PRESCALER, val, complete_cb, user_data );
-}
-
-// set lcr register
-// Parts of this functions have been taken over from Linux driver /drivers/usb/serial/ch341.c
-static int32_t ch341_set_lcr ( cdch_interface_t* p_cdc, uint8_t lcr, tuh_xfer_cb_t complete_cb, uintptr_t user_data ) {
-  /*
-   * Chip versions before version 0x30 as read using
-   * CH341_REQ_READ_VERSION used separate registers for line control
-   * (stop bits, parity and word length). Version 0x30 and above use
-   * CH341_REG_LCR only and CH341_REG_LCR2 is always set to zero.
-   */
-  if ( p_cdc->ch34x.version < 0x30 ) return 0;
-
-  return ch341_write_reg ( p_cdc, CH341_REG_LCR2 << 8 | CH341_REG_LCR, lcr, complete_cb, user_data );
-}
-
-// set handshake (modem controls)
-// Parts of this functions have been taken over from Linux driver /drivers/usb/serial/ch341.c
-static int32_t ch341_set_handshake ( cdch_interface_t* p_cdc, uint8_t control, tuh_xfer_cb_t complete_cb, uintptr_t user_data ) {
-  return ch341_control_out ( p_cdc, CH341_REQ_MODEM_CTRL, /* value */ ~control, /* index */ 0, complete_cb, user_data );
-}
-
-// detect quirks (special versions of CH34x)
-// Parts of this functions have been taken over from Linux driver /drivers/usb/serial/ch341.c
-static int32_t ch341_detect_quirks ( tuh_xfer_t* xfer, cdch_interface_t* p_cdc, uint8_t step, uint8_t *buffer, uint16_t buffersize, tuh_xfer_cb_t complete_cb, uintptr_t user_data ) {
-  /*
-   * A subset of CH34x devices does not support all features. The
-   * prescaler is limited and there is no support for sending a RS232
-   * break condition. A read failure when trying to set up the latter is
-   * used to detect these devices.
-   */
-  switch (step) {
-    case 1:
-      p_cdc->ch34x.quirks = 0;
-      return ch341_read_reg_request(p_cdc, CH341_REG_BREAK, buffer, buffersize, complete_cb, user_data);
-      break;
-
-    case 2:
-      if (xfer->result != XFER_RESULT_SUCCESS) {
-        p_cdc->ch34x.quirks |= CH341_QUIRK_LIMITED_PRESCALER | CH341_QUIRK_SIMULATE_BREAK;
-      }
-      return true;
-      break;
-
-    default:
-      TU_ASSERT (false); // suspicious step
-      break;
-  }
-}
-
-// internal control complete to update state such as line state, encoding
-// CH34x needs a special interface recovery due to abnormal wIndex usage
-static void ch34x_control_complete(tuh_xfer_t* xfer) {
-  uint8_t const itf_num = (uint8_t) ((xfer->user_data & 0xff00) >> 8);
-  uint8_t const idx = tuh_cdc_itf_get_index(xfer->daddr, itf_num);
-  cdch_interface_t* p_cdc = get_itf(idx);
-  TU_ASSERT (p_cdc,);
-  TU_ASSERT (p_cdc->serial_drid == SERIAL_DRIVER_CH34X,); // ch34x_control_complete is only used for CH34x
-
-  if (xfer->result == XFER_RESULT_SUCCESS) {
-    switch (xfer->setup->bRequest) {
-      case CH341_REQ_WRITE_REG: // register write request
-        switch (tu_le16toh (xfer->setup->wValue)) {
-          case (CH341_REG_DIVISOR << 8 | CH341_REG_PRESCALER): // baudrate write
-            p_cdc->line_coding.bit_rate = p_cdc->ch34x.baud_rate;
-            break;
-
-          default:
-            TU_ASSERT(false,); // unexpected register write
-            break;
-        }
-        break;
-
-      default:
-        TU_ASSERT(false,); // unexpected request
-        break;
-    }
-    xfer->complete_cb = p_cdc->user_control_cb;
-    if (xfer->complete_cb) xfer->complete_cb(xfer);
-  }
-}
-
-static bool ch34x_set_baudrate ( cdch_interface_t* p_cdc, uint32_t baudrate, tuh_xfer_cb_t complete_cb, uintptr_t user_data ) /* do not confuse with ch341_set_baudrate */ {
-  TU_LOG_DRV("CDC CH34x Set BaudRate = %lu\r\n", baudrate);
-  uint32_t baud_le = tu_htole32(baudrate);
-  p_cdc->ch34x.baud_rate = baudrate;
-  p_cdc->user_control_cb = complete_cb;
-  return ch341_set_baudrate ( p_cdc, baud_le, complete_cb ? ch34x_control_complete : NULL, user_data );
-}
-
-static bool ch34x_set_modem_ctrl(cdch_interface_t* p_cdc, uint16_t line_state, tuh_xfer_cb_t complete_cb, uintptr_t user_data) {
-  TU_LOG_DRV("CDC CH34x Set Control Line State\r\n");
-  (void) p_cdc;
-  (void) line_state;
-  (void) complete_cb;
-  (void) user_data;
-
-  // todo later
-  return false;
-}
-
-static void ch34x_process_config ( tuh_xfer_t* xfer ) {
-  uintptr_t const   state   = xfer->user_data & 0xff;
-  // CH34x needs a special handling of bInterfaceNumber, because wIndex is used for other purposes and not for bInterfaceNumber
-  uint8_t const     itf_num = (uint8_t)( ( xfer->user_data & 0xff00 ) >> 8 );
-  uint8_t const     idx     = tuh_cdc_itf_get_index ( xfer->daddr, itf_num );
-  cdch_interface_t  *p_cdc  = get_itf ( idx );
-  uint8_t           buffer [ CH34X_BUFFER_SIZE ];
-  cdc_line_coding_t line_coding = CFG_TUH_CDC_LINE_CODING_ON_ENUM;
-  TU_ASSERT ( p_cdc, );
-
-  if ( state == 0 ) {
-    // defaults
-    p_cdc->ch34x.baud_rate = DEFAULT_BAUD_RATE;
-    p_cdc->ch34x.mcr = 0;
-    p_cdc->ch34x.msr = 0;
-    p_cdc->ch34x.quirks = 0;
-    p_cdc->ch34x.version = 0;
-    /*
-     * Some CH340 devices appear unable to change the initial LCR
-     * settings, so set a sane 8N1 default.
-     */
-    p_cdc->ch34x.lcr = CH341_LCR_ENABLE_RX | CH341_LCR_ENABLE_TX | CH341_LCR_CS8;
-  }
-
-  // This process flow has been taken over from Linux driver /drivers/usb/serial/ch341.c
-  switch (state) {
-    case CONFIG_CH34X_STEP1: // request version read
-      TU_ASSERT (ch341_control_in(p_cdc, /* request */ CH341_REQ_READ_VERSION, /* value */ 0, /* index */0,
-                                  buffer, CH34X_BUFFER_SIZE, ch34x_process_config, CONFIG_CH34X_STEP2),);
-      break;
-
-    case CONFIG_CH34X_STEP2: // handle version read data, request to init CH34x
-      p_cdc->ch34x.version = xfer->buffer[0];
-      TU_LOG_DRV ("Chip version=%02x\r\n", p_cdc->ch34x.version);
-      TU_ASSERT (ch341_control_out(p_cdc, /* request */ CH341_REQ_SERIAL_INIT, /* value */ 0, /* index */0,
-                                   ch34x_process_config, CONFIG_CH34X_STEP3),);
-      break;
-
-    case CONFIG_CH34X_STEP3: // set baudrate with default values (see above)
-      TU_ASSERT (ch341_set_baudrate(p_cdc, p_cdc->ch34x.baud_rate, ch34x_process_config,
-                                    CONFIG_CH34X_STEP4) > 0,);
-      break;
-
-    case CONFIG_CH34X_STEP4: // set line controls with default values (see above)
-      TU_ASSERT (ch341_set_lcr(p_cdc, p_cdc->ch34x.lcr, ch34x_process_config, CONFIG_CH34X_STEP5) > 0,);
-      break;
-
-    case CONFIG_CH34X_STEP5: // set handshake RTS/DTR
-      TU_ASSERT (ch341_set_handshake(p_cdc, p_cdc->ch34x.mcr, ch34x_process_config, CONFIG_CH34X_STEP6) > 0,);
-      break;
-
-    case CONFIG_CH34X_STEP6: // detect quirks step 1
-      TU_ASSERT (ch341_detect_quirks(xfer, p_cdc, /* step */ 1, buffer, CH34X_BUFFER_SIZE,
-                                     ch34x_process_config, CONFIG_CH34X_STEP7) > 0,);
-      break;
-
-    case CONFIG_CH34X_STEP7: // detect quirks step 2 and set baudrate with configured values
-      TU_ASSERT (ch341_detect_quirks(xfer, p_cdc, /* step */ 2, NULL, 0, NULL, 0) > 0,);
-#ifdef CFG_TUH_CDC_LINE_CODING_ON_ENUM
-      TU_ASSERT (ch34x_set_baudrate(p_cdc, line_coding.bit_rate, ch34x_process_config, CONFIG_CH34X_STEP8),);
-#else
-      TU_ATTR_FALLTHROUGH;
-#endif
-      break;
-
-    case CONFIG_CH34X_STEP8: // set data/stop bit quantities, parity
-#ifdef CFG_TUH_CDC_LINE_CODING_ON_ENUM
-      p_cdc->ch34x.lcr = CH341_LCR_ENABLE_RX | CH341_LCR_ENABLE_TX;
-      switch (line_coding.data_bits) {
-        case 5:
-          p_cdc->ch34x.lcr |= CH341_LCR_CS5;
-          break;
-
-        case 6:
-          p_cdc->ch34x.lcr |= CH341_LCR_CS6;
-          break;
-
-        case 7:
-          p_cdc->ch34x.lcr |= CH341_LCR_CS7;
-          break;
-
-        case 8:
-          p_cdc->ch34x.lcr |= CH341_LCR_CS8;
-          break;
-
-        default:
-          TU_ASSERT (false,); // not supported data_bits
-          p_cdc->ch34x.lcr |= CH341_LCR_CS8;
-          break;
-      }
-
-      if (line_coding.parity != CDC_LINE_CODING_PARITY_NONE) {
-        p_cdc->ch34x.lcr |= CH341_LCR_ENABLE_PAR;
-
-        if (line_coding.parity == CDC_LINE_CODING_PARITY_EVEN ||
-            line_coding.parity == CDC_LINE_CODING_PARITY_SPACE) {
-          p_cdc->ch34x.lcr |= CH341_LCR_PAR_EVEN;
-        }
-
-        if (line_coding.parity == CDC_LINE_CODING_PARITY_MARK ||
-            line_coding.parity == CDC_LINE_CODING_PARITY_SPACE) {
-          p_cdc->ch34x.lcr |= CH341_LCR_MARK_SPACE;
-        }
-      }
-      TU_ASSERT (line_coding.stop_bits == CDC_LINE_CODING_STOP_BITS_1 || line_coding.stop_bits ==
-                                                                         CDC_LINE_CODING_STOP_BITS_2,); // not supported 1.5 stop bits
-      if (line_coding.stop_bits == CDC_LINE_CODING_STOP_BITS_2) {
-        p_cdc->ch34x.lcr |= CH341_LCR_STOP_BITS_2;
-      }
-      TU_ASSERT (ch341_set_lcr(p_cdc, p_cdc->ch34x.lcr, ch34x_process_config, CONFIG_CH34X_COMPLETE) > 0,);
-#else
-      TU_ATTR_FALLTHROUGH;
-#endif
-      break;
-
-    case CONFIG_CH34X_COMPLETE:
-      set_config_complete(p_cdc, idx, itf_num);
-      break;
-
-    default:
-      TU_ASSERT (false,);
-      break;
->>>>>>> 57c6f8cf
   }
 }
 
 #endif // CFG_TUH_CDC_CH34X
 
-<<<<<<< HEAD
-#endif // (CFG_TUH_ENABLED && CFG_TUH_CDC)
-=======
-#endif
->>>>>>> 57c6f8cf
+#endif // (CFG_TUH_ENABLED && CFG_TUH_CDC)