/*
 * The MIT License (MIT)
 *
 * Copyright (c) 2019 William D. Jones
 * Copyright (c) 2019 Ha Thach (tinyusb.org)
 * Copyright (c) 2020 Jan Duempelmann
 * Copyright (c) 2020 Reinhard Panhuber
 *
 * Permission is hereby granted, free of charge, to any person obtaining a copy
 * of this software and associated documentation files (the "Software"), to deal
 * in the Software without restriction, including without limitation the rights
 * to use, copy, modify, merge, publish, distribute, sublicense, and/or sell
 * copies of the Software, and to permit persons to whom the Software is
 * furnished to do so, subject to the following conditions:
 *
 * The above copyright notice and this permission notice shall be included in
 * all copies or substantial portions of the Software.
 *
 * THE SOFTWARE IS PROVIDED "AS IS", WITHOUT WARRANTY OF ANY KIND, EXPRESS OR
 * IMPLIED, INCLUDING BUT NOT LIMITED TO THE WARRANTIES OF MERCHANTABILITY,
 * FITNESS FOR A PARTICULAR PURPOSE AND NONINFRINGEMENT. IN NO EVENT SHALL THE
 * AUTHORS OR COPYRIGHT HOLDERS BE LIABLE FOR ANY CLAIM, DAMAGES OR OTHER
 * LIABILITY, WHETHER IN AN ACTION OF CONTRACT, TORT OR OTHERWISE, ARISING FROM,
 * OUT OF OR IN CONNECTION WITH THE SOFTWARE OR THE USE OR OTHER DEALINGS IN
 * THE SOFTWARE.
 *
 * This file is part of the TinyUSB stack.
 */

#include "tusb_option.h"

#if CFG_TUD_ENABLED && defined(TUP_USBIP_DWC2)

#include "device/dcd.h"
#include "dwc2_type.h"

// Following symbols must be defined by port header
// - _dwc2_controller[]: array of controllers
// - DWC2_EP_MAX: largest EP counts of all controllers
// - dwc2_phy_init/dwc2_phy_update: phy init called before and after core reset
// - dwc2_dcd_int_enable/dwc2_dcd_int_disable
// - dwc2_remote_wakeup_delay

#if defined(TUP_USBIP_DWC2_STM32)
  #include "dwc2_stm32.h"
#elif TU_CHECK_MCU(OPT_MCU_ESP32S2, OPT_MCU_ESP32S3)
  #include "dwc2_esp32.h"
#elif TU_CHECK_MCU(OPT_MCU_GD32VF103)
  #include "dwc2_gd32.h"
#elif TU_CHECK_MCU(OPT_MCU_BCM2711, OPT_MCU_BCM2835, OPT_MCU_BCM2837)
  #include "dwc2_bcm.h"
#elif TU_CHECK_MCU(OPT_MCU_EFM32GG)
  #include "dwc2_efm32.h"
#elif TU_CHECK_MCU(OPT_MCU_XMC4000)
  #include "dwc2_xmc.h"
#else
  #error "Unsupported MCUs"
#endif

//--------------------------------------------------------------------+
// MACRO TYPEDEF CONSTANT ENUM
//--------------------------------------------------------------------+

// DWC2 registers
#define DWC2_REG(_port)       ((dwc2_regs_t*) _dwc2_controller[_port].reg_base)

// Debug level for DWC2
#define DWC2_DEBUG    2

#ifndef dcache_clean
#define dcache_clean(_addr, _size)
#endif

#ifndef dcache_invalidate
#define dcache_invalidate(_addr, _size)
#endif

#ifndef dcache_clean_invalidate
#define dcache_clean_invalidate(_addr, _size)
#endif

static TU_ATTR_ALIGNED(4) uint32_t _setup_packet[2];

typedef struct {
  uint8_t* buffer;
  tu_fifo_t* ff;
  uint16_t total_len;
  uint16_t max_size;
  uint8_t interval;
} xfer_ctl_t;

static xfer_ctl_t xfer_status[DWC2_EP_MAX][2];
#define XFER_CTL_BASE(_ep, _dir) (&xfer_status[_ep][_dir])

// EP0 transfers are limited to 1 packet - larger sizes has to be split
static uint16_t ep0_pending[2];               // Index determines direction as tusb_dir_t type

// TX FIFO RAM allocation so far in words - RX FIFO size is readily available from dwc2->grxfsiz
static uint16_t _allocated_fifo_words_tx;     // TX FIFO size in words (IN EPs)
static bool _out_ep_closed;                   // Flag to check if RX FIFO size needs an update (reduce its size)

// SOF enabling flag - required for SOF to not get disabled in ISR when SOF was enabled by
static bool _sof_en;

// Calculate the RX FIFO size according to recommendations from reference manual
static inline uint16_t calc_grxfsiz(uint16_t max_ep_size, uint8_t ep_count) {
  return 15 + 2 * (max_ep_size / 4) + 2 * ep_count;
}

static void update_grxfsiz(uint8_t rhport) {
  dwc2_regs_t* dwc2 = DWC2_REG(rhport);
  uint8_t const ep_count = _dwc2_controller[rhport].ep_count;

  // Determine largest EP size for RX FIFO
  uint16_t max_epsize = 0;
  for (uint8_t epnum = 0; epnum < ep_count; epnum++) {
    max_epsize = tu_max16(max_epsize, xfer_status[epnum][TUSB_DIR_OUT].max_size);
  }

  // Update size of RX FIFO
  dwc2->grxfsiz = calc_grxfsiz(max_epsize, ep_count);
}

// Start of Bus Reset
static void bus_reset(uint8_t rhport) {
  dwc2_regs_t* dwc2 = DWC2_REG(rhport);
  uint8_t const ep_count = _dwc2_controller[rhport].ep_count;

  tu_memclr(xfer_status, sizeof(xfer_status));
  _out_ep_closed = false;

  _sof_en = false;

  // clear device address
  dwc2->dcfg &= ~DCFG_DAD_Msk;

  // 1. NAK for all OUT endpoints
  for (uint8_t n = 0; n < ep_count; n++) {
    dwc2->epout[n].doepctl |= DOEPCTL_SNAK;
  }

  // 2. Set up interrupt mask
  dwc2->daintmsk = TU_BIT(DAINTMSK_OEPM_Pos) | TU_BIT(DAINTMSK_IEPM_Pos);
  dwc2->doepmsk = DOEPMSK_STUPM | DOEPMSK_XFRCM;
  dwc2->diepmsk = DIEPMSK_TOM | DIEPMSK_XFRCM;

  // "USB Data FIFOs" section in reference manual
  // Peripheral FIFO architecture
  //
  // The FIFO is split up in a lower part where the RX FIFO is located and an upper part where the TX FIFOs start.
  // We do this to allow the RX FIFO to grow dynamically which is possible since the free space is located
  // between the RX and TX FIFOs. This is required by ISO OUT EPs which need a bigger FIFO than the standard
  // configuration done below.
  //
  // Dynamically FIFO sizes are of interest only for ISO EPs since all others are usually not opened and closed.
  // All EPs other than ISO are opened as soon as the driver starts up i.e. when the host sends a
  // configure interface command. Hence, all IN EPs other the ISO will be located at the top. IN ISO EPs are usually
  // opened when the host sends an additional command: setInterface. At this point in time
  // the ISO EP will be located next to the free space and can change its size. In case more IN EPs change its size
  // an additional memory
  //
  // --------------- 320 or 1024 ( 1280 or 4096 bytes )
  // | IN FIFO 0   |
  // --------------- (320 or 1024) - 16
  // | IN FIFO 1   |
  // --------------- (320 or 1024) - 16 - x
  // |   . . . .   |
  // --------------- (320 or 1024) - 16 - x - y - ... - z
  // | IN FIFO MAX |
  // ---------------
  // |    FREE     |
  // --------------- GRXFSIZ
  // | OUT FIFO    |
  // | ( Shared )  |
  // --------------- 0
  //
  // According to "FIFO RAM allocation" section in RM, FIFO RAM are allocated as follows (each word 32-bits):
  // - Each EP IN needs at least max packet size, 16 words is sufficient for EP0 IN
  //
  // - All EP OUT shared a unique OUT FIFO which uses
  //   - 13 for setup packets + control words (up to 3 setup packets).
  //   - 1 for global NAK (not required/used here).
  //   - Largest-EPsize / 4 + 1. ( FS: 64 bytes, HS: 512 bytes). Recommended is  "2 x (Largest-EPsize/4) + 1"
  //   - 2 for each used OUT endpoint
  //
  //   Therefore GRXFSIZ = 13 + 1 + 1 + 2 x (Largest-EPsize/4) + 2 x EPOUTnum
  //   - FullSpeed (64 Bytes ): GRXFSIZ = 15 + 2 x  16 + 2 x ep_count = 47  + 2 x ep_count
  //   - Highspeed (512 bytes): GRXFSIZ = 15 + 2 x 128 + 2 x ep_count = 271 + 2 x ep_count
  //
  //   NOTE: Largest-EPsize & EPOUTnum is actual used endpoints in configuration. Since DCD has no knowledge
  //   of the overall picture yet. We will use the worst scenario: largest possible + ep_count
  //
  //   For Isochronous, largest EP size can be 1023/1024 for FS/HS respectively. In addition if multiple ISO
  //   are enabled at least "2 x (Largest-EPsize/4) + 1" are recommended.  Maybe provide a macro for application to
  //   overwrite this.

  // EP0 out max is 64
  dwc2->grxfsiz = calc_grxfsiz(64, ep_count);

  // Setup the control endpoint 0
  _allocated_fifo_words_tx = 16;

  // Control IN uses FIFO 0 with 64 bytes ( 16 32-bit word )
  dwc2->dieptxf0 = (16 << DIEPTXF0_TX0FD_Pos) | (_dwc2_controller[rhport].ep_fifo_size / 4 - _allocated_fifo_words_tx);

  // Fixed control EP0 size to 64 bytes
  dwc2->epin[0].diepctl &= ~(0x03 << DIEPCTL_MPSIZ_Pos);
  xfer_status[0][TUSB_DIR_OUT].max_size = 64;
  xfer_status[0][TUSB_DIR_IN].max_size = 64;

  dwc2->epout[0].doeptsiz |= (3 << DOEPTSIZ_STUPCNT_Pos);

  dwc2->gintmsk |= GINTMSK_OEPINT | GINTMSK_IEPINT;
}

static void edpt_schedule_packets(uint8_t rhport, uint8_t const epnum, uint8_t const dir, uint16_t const num_packets,
                                  uint16_t total_bytes) {
  (void) rhport;

  dwc2_regs_t* dwc2 = DWC2_REG(rhport);

  // EP0 is limited to one packet each xfer
  // We use multiple transaction of xfer->max_size length to get a whole transfer done
  if (epnum == 0) {
    xfer_ctl_t* const xfer = XFER_CTL_BASE(epnum, dir);
    total_bytes = tu_min16(ep0_pending[dir], xfer->max_size);
    ep0_pending[dir] -= total_bytes;
  }

  // IN and OUT endpoint xfers are interrupt-driven, we just schedule them here.
  if (dir == TUSB_DIR_IN) {
    dwc2_epin_t* epin = dwc2->epin;

    // A full IN transfer (multiple packets, possibly) triggers XFRC.
    epin[epnum].dieptsiz = (num_packets << DIEPTSIZ_PKTCNT_Pos) |
                           ((total_bytes << DIEPTSIZ_XFRSIZ_Pos) & DIEPTSIZ_XFRSIZ_Msk);

    epin[epnum].diepctl |= DIEPCTL_EPENA | DIEPCTL_CNAK;

    // For ISO endpoint set correct odd/even bit for next frame.
    if ((epin[epnum].diepctl & DIEPCTL_EPTYP) == DIEPCTL_EPTYP_0 && (XFER_CTL_BASE(epnum, dir))->interval == 1) {
      // Take odd/even bit from frame counter.
      uint32_t const odd_frame_now = (dwc2->dsts & (1u << DSTS_FNSOF_Pos));
      epin[epnum].diepctl |= (odd_frame_now ? DIEPCTL_SD0PID_SEVNFRM_Msk : DIEPCTL_SODDFRM_Msk);
    }
    // Enable fifo empty interrupt only if there are something to put in the fifo.
    if (total_bytes != 0) {
      dwc2->diepempmsk |= (1 << epnum);
    }
  } else {
    dwc2_epout_t* epout = dwc2->epout;

    // A full OUT transfer (multiple packets, possibly) triggers XFRC.
    epout[epnum].doeptsiz &= ~(DOEPTSIZ_PKTCNT_Msk | DOEPTSIZ_XFRSIZ);
    epout[epnum].doeptsiz |= (num_packets << DOEPTSIZ_PKTCNT_Pos) |
                             ((total_bytes << DOEPTSIZ_XFRSIZ_Pos) & DOEPTSIZ_XFRSIZ_Msk);

    epout[epnum].doepctl |= DOEPCTL_EPENA | DOEPCTL_CNAK;
    if ((epout[epnum].doepctl & DOEPCTL_EPTYP) == DOEPCTL_EPTYP_0 &&
        XFER_CTL_BASE(epnum, dir)->interval == 1) {
      // Take odd/even bit from frame counter.
      uint32_t const odd_frame_now = (dwc2->dsts & (1u << DSTS_FNSOF_Pos));
      epout[epnum].doepctl |= (odd_frame_now ? DOEPCTL_SD0PID_SEVNFRM_Msk : DOEPCTL_SODDFRM_Msk);
    }
  }
}

/*------------------------------------------------------------------*/
/* Controller API
 *------------------------------------------------------------------*/
#if CFG_TUSB_DEBUG >= DWC2_DEBUG

void print_dwc2_info(dwc2_regs_t* dwc2) {
  // print guid, gsnpsid, ghwcfg1, ghwcfg2, ghwcfg3, ghwcfg4
  // use dwc2_info.py/md for bit-field value and comparison with other ports
  volatile uint32_t const* p = (volatile uint32_t const*) &dwc2->guid;
  TU_LOG(DWC2_DEBUG, "guid, gsnpsid, ghwcfg1, ghwcfg2, ghwcfg3, ghwcfg4\r\n");
  for (size_t i = 0; i < 5; i++) {
    TU_LOG(DWC2_DEBUG, "0x%08lX, ", p[i]);
  }
  TU_LOG(DWC2_DEBUG, "0x%08lX\r\n", p[5]);
}

#endif

static void reset_core(dwc2_regs_t* dwc2) {
  // reset core
  dwc2->grstctl |= GRSTCTL_CSRST;

  // wait for reset bit is cleared
  // TODO version 4.20a should wait for RESET DONE mask
  while (dwc2->grstctl & GRSTCTL_CSRST) {}

  // wait for AHB master IDLE
  while (!(dwc2->grstctl & GRSTCTL_AHBIDL)) {}

  // wait for device mode ?
}

static bool phy_hs_supported(dwc2_regs_t* dwc2) {
  // note: esp32 incorrect report its hs_phy_type as utmi
#if TU_CHECK_MCU(OPT_MCU_ESP32S2, OPT_MCU_ESP32S3)
  return false;
#else
  return TUD_OPT_HIGH_SPEED && dwc2->ghwcfg2_bm.hs_phy_type != HS_PHY_TYPE_NONE;
#endif
}

static void phy_fs_init(dwc2_regs_t* dwc2) {
  TU_LOG(DWC2_DEBUG, "Fullspeed PHY init\r\n");

  // Select FS PHY
  dwc2->gusbcfg |= GUSBCFG_PHYSEL;

  // MCU specific PHY init before reset
  dwc2_phy_init(dwc2, HS_PHY_TYPE_NONE);

  // Reset core after selecting PHY
  reset_core(dwc2);

  // USB turnaround time is critical for certification where long cables and 5-Hubs are used.
  // So if you need the AHB to run at less than 30 MHz, and if USB turnaround time is not critical,
  // these bits can be programmed to a larger value. Default is 5
  dwc2->gusbcfg = (dwc2->gusbcfg & ~GUSBCFG_TRDT_Msk) | (5u << GUSBCFG_TRDT_Pos);

  // MCU specific PHY update post reset
  dwc2_phy_update(dwc2, HS_PHY_TYPE_NONE);

  // set max speed
  dwc2->dcfg = (dwc2->dcfg & ~DCFG_DSPD_Msk) | (DCFG_DSPD_FS << DCFG_DSPD_Pos);
}

static void phy_hs_init(dwc2_regs_t* dwc2) {
  uint32_t gusbcfg = dwc2->gusbcfg;

  // De-select FS PHY
  gusbcfg &= ~GUSBCFG_PHYSEL;

  if (dwc2->ghwcfg2_bm.hs_phy_type == HS_PHY_TYPE_ULPI) {
    TU_LOG(DWC2_DEBUG, "Highspeed ULPI PHY init\r\n");

    // Select ULPI
    gusbcfg |= GUSBCFG_ULPI_UTMI_SEL;

    // ULPI 8-bit interface, single data rate
    gusbcfg &= ~(GUSBCFG_PHYIF16 | GUSBCFG_DDRSEL);

    // default internal VBUS Indicator and Drive
    gusbcfg &= ~(GUSBCFG_ULPIEVBUSD | GUSBCFG_ULPIEVBUSI);

    // Disable FS/LS ULPI
    gusbcfg &= ~(GUSBCFG_ULPIFSLS | GUSBCFG_ULPICSM);
  } else {
    TU_LOG(DWC2_DEBUG, "Highspeed UTMI+ PHY init\r\n");

    // Select UTMI+ with 8-bit interface
    gusbcfg &= ~(GUSBCFG_ULPI_UTMI_SEL | GUSBCFG_PHYIF16);

    // Set 16-bit interface if supported
    if (dwc2->ghwcfg4_bm.utmi_phy_data_width) gusbcfg |= GUSBCFG_PHYIF16;
  }

  // Apply config
  dwc2->gusbcfg = gusbcfg;

  // mcu specific phy init
  dwc2_phy_init(dwc2, dwc2->ghwcfg2_bm.hs_phy_type);

  // Reset core after selecting PHY
  reset_core(dwc2);

  // Set turn-around, must after core reset otherwise it will be clear
  // - 9 if using 8-bit PHY interface
  // - 5 if using 16-bit PHY interface
  gusbcfg &= ~GUSBCFG_TRDT_Msk;
  gusbcfg |= (dwc2->ghwcfg4_bm.utmi_phy_data_width ? 5u : 9u) << GUSBCFG_TRDT_Pos;
  dwc2->gusbcfg = gusbcfg;

  // MCU specific PHY update post reset
  dwc2_phy_update(dwc2, dwc2->ghwcfg2_bm.hs_phy_type);

  // Set max speed
  uint32_t dcfg = dwc2->dcfg;
  dcfg &= ~DCFG_DSPD_Msk;
  dcfg |= DCFG_DSPD_HS << DCFG_DSPD_Pos;

  // XCVRDLY: transceiver delay between xcvr_sel and txvalid during device chirp is required
  // when using with some PHYs such as USB334x (USB3341, USB3343, USB3346, USB3347)
  if (dwc2->ghwcfg2_bm.hs_phy_type == HS_PHY_TYPE_ULPI) dcfg |= DCFG_XCVRDLY;

  dwc2->dcfg = dcfg;
}

static bool check_dwc2(dwc2_regs_t* dwc2) {
#if CFG_TUSB_DEBUG >= DWC2_DEBUG
  print_dwc2_info(dwc2);
#endif

  // For some reasons: GD32VF103 snpsid and all hwcfg register are always zero (skip it)
  (void) dwc2;
#if !TU_CHECK_MCU(OPT_MCU_GD32VF103)
  uint32_t const gsnpsid = dwc2->gsnpsid & GSNPSID_ID_MASK;
  TU_ASSERT(gsnpsid == DWC2_OTG_ID || gsnpsid == DWC2_FS_IOT_ID || gsnpsid == DWC2_HS_IOT_ID);
#endif

  return true;
}

void dcd_init(uint8_t rhport) {
  // Programming model begins in the last section of the chapter on the USB
  // peripheral in each Reference Manual.
  dwc2_regs_t* dwc2 = DWC2_REG(rhport);

  // Check Synopsys ID register, failed if controller clock/power is not enabled
  if (!check_dwc2(dwc2)) return;
  dcd_disconnect(rhport);

  // max number of endpoints & total_fifo_size are:
  // hw_cfg2->num_dev_ep, hw_cfg2->total_fifo_size

  if (phy_hs_supported(dwc2)) {
    phy_hs_init(dwc2); // Highspeed
  } else {
    phy_fs_init(dwc2); // core does not support highspeed or hs phy is not present
  }

  // Restart PHY clock
  dwc2->pcgctl &= ~(PCGCTL_STOPPCLK | PCGCTL_GATEHCLK | PCGCTL_PWRCLMP | PCGCTL_RSTPDWNMODULE);

  /* Set HS/FS Timeout Calibration to 7 (max available value).
   * The number of PHY clocks that the application programs in
   * this field is added to the high/full speed interpacket timeout
   * duration in the core to account for any additional delays
   * introduced by the PHY. This can be required, because the delay
   * introduced by the PHY in generating the linestate condition
   * can vary from one PHY to another.
   */
  dwc2->gusbcfg |= (7ul << GUSBCFG_TOCAL_Pos);

  // Force device mode
  dwc2->gusbcfg = (dwc2->gusbcfg & ~GUSBCFG_FHMOD) | GUSBCFG_FDMOD;

  // Clear A override, force B Valid
  dwc2->gotgctl = (dwc2->gotgctl & ~GOTGCTL_AVALOEN) | GOTGCTL_BVALOEN | GOTGCTL_BVALOVAL;

  // If USB host misbehaves during status portion of control xfer
  // (non zero-length packet), send STALL back and discard.
  dwc2->dcfg |= DCFG_NZLSOHSK;

  // flush all TX fifo and wait for it cleared
  dwc2->grstctl = GRSTCTL_TXFFLSH | (0x10u << GRSTCTL_TXFNUM_Pos);
  while (dwc2->grstctl & GRSTCTL_TXFFLSH_Msk) {}

  // flush RX fifo and wait for it cleared
  dwc2->grstctl = GRSTCTL_RXFFLSH;
  while (dwc2->grstctl & GRSTCTL_RXFFLSH_Msk) {}

  // Clear all interrupts
  uint32_t int_mask = dwc2->gintsts;
  dwc2->gintsts |= int_mask;
  int_mask = dwc2->gotgint;
  dwc2->gotgint |= int_mask;

  // Required as part of core initialization.
  // TODO: How should mode mismatch be handled? It will cause
  // the core to stop working/require reset.
  dwc2->gintmsk = GINTMSK_OTGINT | GINTMSK_MMISM | GINTMSK_RXFLVLM |
                  GINTMSK_USBSUSPM | GINTMSK_USBRST | GINTMSK_ENUMDNEM | GINTMSK_WUIM;

  // Enable global interrupt
  dwc2->gahbcfg |= GAHBCFG_GINT;

  // make sure we are in device mode
//  TU_ASSERT(!(dwc2->gintsts & GINTSTS_CMOD), );

//  TU_LOG_HEX(DWC2_DEBUG, dwc2->gotgctl);
//  TU_LOG_HEX(DWC2_DEBUG, dwc2->gusbcfg);
//  TU_LOG_HEX(DWC2_DEBUG, dwc2->dcfg);
//  TU_LOG_HEX(DWC2_DEBUG, dwc2->gahbcfg);

  dcd_connect(rhport);
}

void dcd_int_enable(uint8_t rhport) {
  dwc2_dcd_int_enable(rhport);
}

void dcd_int_disable(uint8_t rhport) {
  dwc2_dcd_int_disable(rhport);
}

void dcd_set_address(uint8_t rhport, uint8_t dev_addr) {
  dwc2_regs_t* dwc2 = DWC2_REG(rhport);
  dwc2->dcfg = (dwc2->dcfg & ~DCFG_DAD_Msk) | (dev_addr << DCFG_DAD_Pos);

  // Response with status after changing device address
  dcd_edpt_xfer(rhport, tu_edpt_addr(0, TUSB_DIR_IN), NULL, 0);
}

void dcd_remote_wakeup(uint8_t rhport) {
  (void) rhport;

  dwc2_regs_t* dwc2 = DWC2_REG(rhport);

  // set remote wakeup
  dwc2->dctl |= DCTL_RWUSIG;

  // enable SOF to detect bus resume
  dwc2->gintsts = GINTSTS_SOF;
  dwc2->gintmsk |= GINTMSK_SOFM;

  // Per specs: remote wakeup signal bit must be clear within 1-15ms
  dwc2_remote_wakeup_delay();

  dwc2->dctl &= ~DCTL_RWUSIG;
}

void dcd_connect(uint8_t rhport) {
  (void) rhport;
  dwc2_regs_t* dwc2 = DWC2_REG(rhport);
  dwc2->dctl &= ~DCTL_SDIS;
}

void dcd_disconnect(uint8_t rhport) {
  (void) rhport;
  dwc2_regs_t* dwc2 = DWC2_REG(rhport);
  dwc2->dctl |= DCTL_SDIS;
}

// Be advised: audio, video and possibly other iso-ep classes use dcd_sof_enable() to enable/disable its corresponding ISR on purpose!
void dcd_sof_enable(uint8_t rhport, bool en) {
  (void) rhport;
  dwc2_regs_t* dwc2 = DWC2_REG(rhport);

  _sof_en = en;

  if (en) {
    dwc2->gintsts = GINTSTS_SOF;
    dwc2->gintmsk |= GINTMSK_SOFM;
  } else {
    dwc2->gintmsk &= ~GINTMSK_SOFM;
  }
}

/*------------------------------------------------------------------*/
/* DCD Endpoint port
 *------------------------------------------------------------------*/

bool dcd_edpt_open(uint8_t rhport, tusb_desc_endpoint_t const* desc_edpt) {
  (void) rhport;

  dwc2_regs_t* dwc2 = DWC2_REG(rhport);
  uint8_t const ep_count = _dwc2_controller[rhport].ep_count;

  uint8_t const epnum = tu_edpt_number(desc_edpt->bEndpointAddress);
  uint8_t const dir = tu_edpt_dir(desc_edpt->bEndpointAddress);

  TU_ASSERT(epnum < ep_count);

  xfer_ctl_t* xfer = XFER_CTL_BASE(epnum, dir);
  xfer->max_size = tu_edpt_packet_size(desc_edpt);
  xfer->interval = desc_edpt->bInterval;

  uint16_t const fifo_size = tu_div_ceil(xfer->max_size, 4);

  if (dir == TUSB_DIR_OUT) {
    // Calculate required size of RX FIFO
    uint16_t const sz = calc_grxfsiz(4 * fifo_size, ep_count);

    // If size_rx needs to be extended check if possible and if so enlarge it
    if (dwc2->grxfsiz < sz) {
      TU_ASSERT(sz + _allocated_fifo_words_tx <= _dwc2_controller[rhport].ep_fifo_size / 4);

      // Enlarge RX FIFO
      dwc2->grxfsiz = sz;
    }

    dwc2->epout[epnum].doepctl |= (1 << DOEPCTL_USBAEP_Pos) |
                                  (desc_edpt->bmAttributes.xfer << DOEPCTL_EPTYP_Pos) |
                                  (desc_edpt->bmAttributes.xfer != TUSB_XFER_ISOCHRONOUS ? DOEPCTL_SD0PID_SEVNFRM : 0) |
                                  (xfer->max_size << DOEPCTL_MPSIZ_Pos);

    dwc2->daintmsk |= TU_BIT(DAINTMSK_OEPM_Pos + epnum);
  } else {
    // "USB Data FIFOs" section in reference manual
    // Peripheral FIFO architecture
    //
    // --------------- 320 or 1024 ( 1280 or 4096 bytes )
    // | IN FIFO 0   |
    // --------------- (320 or 1024) - 16
    // | IN FIFO 1   |
    // --------------- (320 or 1024) - 16 - x
    // |   . . . .   |
    // --------------- (320 or 1024) - 16 - x - y - ... - z
    // | IN FIFO MAX |
    // ---------------
    // |    FREE     |
    // --------------- GRXFSIZ
    // | OUT FIFO    |
    // | ( Shared )  |
    // --------------- 0
    //
    // In FIFO is allocated by following rules:
    // - IN EP 1 gets FIFO 1, IN EP "n" gets FIFO "n".

    // Check if free space is available
    TU_ASSERT(_allocated_fifo_words_tx + fifo_size + dwc2->grxfsiz <= _dwc2_controller[rhport].ep_fifo_size / 4);

    _allocated_fifo_words_tx += fifo_size;

    TU_LOG(DWC2_DEBUG, "    Allocated %u bytes at offset %lu", fifo_size * 4,
           _dwc2_controller[rhport].ep_fifo_size - _allocated_fifo_words_tx * 4);

    // DIEPTXF starts at FIFO #1.
    // Both TXFD and TXSA are in unit of 32-bit words.
    dwc2->dieptxf[epnum - 1] = (fifo_size << DIEPTXF_INEPTXFD_Pos) |
                               (_dwc2_controller[rhport].ep_fifo_size / 4 - _allocated_fifo_words_tx);

    dwc2->epin[epnum].diepctl |= (1 << DIEPCTL_USBAEP_Pos) |
                                 (epnum << DIEPCTL_TXFNUM_Pos) |
                                 (desc_edpt->bmAttributes.xfer << DIEPCTL_EPTYP_Pos) |
                                 (desc_edpt->bmAttributes.xfer != TUSB_XFER_ISOCHRONOUS ? DIEPCTL_SD0PID_SEVNFRM : 0) |
                                 (xfer->max_size << DIEPCTL_MPSIZ_Pos);

    dwc2->daintmsk |= (1 << (DAINTMSK_IEPM_Pos + epnum));
  }

  return true;
}

// Close all non-control endpoints, cancel all pending transfers if any.
void dcd_edpt_close_all(uint8_t rhport) {
  dwc2_regs_t* dwc2 = DWC2_REG(rhport);
  uint8_t const ep_count = _dwc2_controller[rhport].ep_count;

  // Disable non-control interrupt
  dwc2->daintmsk = (1 << DAINTMSK_OEPM_Pos) | (1 << DAINTMSK_IEPM_Pos);

  for (uint8_t n = 1; n < ep_count; n++) {
    // disable OUT endpoint
    dwc2->epout[n].doepctl = 0;
    xfer_status[n][TUSB_DIR_OUT].max_size = 0;

    // disable IN endpoint
    dwc2->epin[n].diepctl = 0;
    xfer_status[n][TUSB_DIR_IN].max_size = 0;
  }

  // reset allocated fifo IN
  _allocated_fifo_words_tx = 16;
}

bool dcd_edpt_xfer(uint8_t rhport, uint8_t ep_addr, uint8_t* buffer, uint16_t total_bytes) {
  uint8_t const epnum = tu_edpt_number(ep_addr);
  uint8_t const dir = tu_edpt_dir(ep_addr);

  xfer_ctl_t* xfer = XFER_CTL_BASE(epnum, dir);
  xfer->buffer = buffer;
  xfer->ff = NULL;
  xfer->total_len = total_bytes;

  // EP0 can only handle one packet
  if (epnum == 0) {
    ep0_pending[dir] = total_bytes;

    // Schedule the first transaction for EP0 transfer
    edpt_schedule_packets(rhport, epnum, dir, 1, ep0_pending[dir]);
  } else {
    uint16_t num_packets = (total_bytes / xfer->max_size);
    uint16_t const short_packet_size = total_bytes % xfer->max_size;

    // Zero-size packet is special case.
    if ((short_packet_size > 0) || (total_bytes == 0)) num_packets++;

    // Schedule packets to be sent within interrupt
    edpt_schedule_packets(rhport, epnum, dir, num_packets, total_bytes);
  }

  return true;
}

// The number of bytes has to be given explicitly to allow more flexible control of how many
// bytes should be written and second to keep the return value free to give back a boolean
// success message. If total_bytes is too big, the FIFO will copy only what is available
// into the USB buffer!
bool dcd_edpt_xfer_fifo(uint8_t rhport, uint8_t ep_addr, tu_fifo_t* ff, uint16_t total_bytes) {
  // USB buffers always work in bytes so to avoid unnecessary divisions we demand item_size = 1
  TU_ASSERT(ff->item_size == 1);

  uint8_t const epnum = tu_edpt_number(ep_addr);
  uint8_t const dir = tu_edpt_dir(ep_addr);

  xfer_ctl_t* xfer = XFER_CTL_BASE(epnum, dir);
  xfer->buffer = NULL;
  xfer->ff = ff;
  xfer->total_len = total_bytes;

  uint16_t num_packets = (total_bytes / xfer->max_size);
  uint16_t const short_packet_size = total_bytes % xfer->max_size;

  // Zero-size packet is special case.
  if (short_packet_size > 0 || (total_bytes == 0)) num_packets++;

  // Schedule packets to be sent within interrupt
  edpt_schedule_packets(rhport, epnum, dir, num_packets, total_bytes);

  return true;
}

static void dcd_edpt_disable(uint8_t rhport, uint8_t ep_addr, bool stall) {
  (void) rhport;

  dwc2_regs_t* dwc2 = DWC2_REG(rhport);

  uint8_t const epnum = tu_edpt_number(ep_addr);
  uint8_t const dir = tu_edpt_dir(ep_addr);

  if (dir == TUSB_DIR_IN) {
    dwc2_epin_t* epin = dwc2->epin;

    // Only disable currently enabled non-control endpoint
    if ((epnum == 0) || !(epin[epnum].diepctl & DIEPCTL_EPENA)) {
      epin[epnum].diepctl |= DIEPCTL_SNAK | (stall ? DIEPCTL_STALL : 0);
    } else {
      // Stop transmitting packets and NAK IN xfers.
      epin[epnum].diepctl |= DIEPCTL_SNAK;
      while ((epin[epnum].diepint & DIEPINT_INEPNE) == 0) {}

      // Disable the endpoint.
      epin[epnum].diepctl |= DIEPCTL_EPDIS | (stall ? DIEPCTL_STALL : 0);
      while ((epin[epnum].diepint & DIEPINT_EPDISD_Msk) == 0) {}

      epin[epnum].diepint = DIEPINT_EPDISD;
    }

    // Flush the FIFO, and wait until we have confirmed it cleared.
    dwc2->grstctl = ((epnum << GRSTCTL_TXFNUM_Pos) | GRSTCTL_TXFFLSH);
    while ((dwc2->grstctl & GRSTCTL_TXFFLSH_Msk) != 0) {}
  } else {
    dwc2_epout_t* epout = dwc2->epout;

    // Only disable currently enabled non-control endpoint
    if ((epnum == 0) || !(epout[epnum].doepctl & DOEPCTL_EPENA)) {
      epout[epnum].doepctl |= stall ? DOEPCTL_STALL : 0;
    } else {
      // Asserting GONAK is required to STALL an OUT endpoint.
      // Simpler to use polling here, we don't use the "B"OUTNAKEFF interrupt
      // anyway, and it can't be cleared by user code. If this while loop never
      // finishes, we have bigger problems than just the stack.
      dwc2->dctl |= DCTL_SGONAK;
      while ((dwc2->gintsts & GINTSTS_BOUTNAKEFF_Msk) == 0) {}

      // Ditto here- disable the endpoint.
      epout[epnum].doepctl |= DOEPCTL_EPDIS | (stall ? DOEPCTL_STALL : 0);
      while ((epout[epnum].doepint & DOEPINT_EPDISD_Msk) == 0) {}

      epout[epnum].doepint = DOEPINT_EPDISD;

      // Allow other OUT endpoints to keep receiving.
      dwc2->dctl |= DCTL_CGONAK;
    }
  }
}

/**
 * Close an endpoint.
 */
void dcd_edpt_close(uint8_t rhport, uint8_t ep_addr) {
  dwc2_regs_t* dwc2 = DWC2_REG(rhport);

  uint8_t const epnum = tu_edpt_number(ep_addr);
  uint8_t const dir = tu_edpt_dir(ep_addr);

  dcd_edpt_disable(rhport, ep_addr, false);

  // Update max_size
  xfer_status[epnum][dir].max_size = 0;  // max_size = 0 marks a disabled EP - required for changing FIFO allocation

  if (dir == TUSB_DIR_IN) {
    uint16_t const fifo_size = (dwc2->dieptxf[epnum - 1] & DIEPTXF_INEPTXFD_Msk) >> DIEPTXF_INEPTXFD_Pos;
    uint16_t const fifo_start = (dwc2->dieptxf[epnum - 1] & DIEPTXF_INEPTXSA_Msk) >> DIEPTXF_INEPTXSA_Pos;

    // For now only the last opened endpoint can be closed without fuss.
    TU_ASSERT(fifo_start == _dwc2_controller[rhport].ep_fifo_size / 4 - _allocated_fifo_words_tx,);
    _allocated_fifo_words_tx -= fifo_size;
  } else {
    _out_ep_closed = true;     // Set flag such that RX FIFO gets reduced in size once RX FIFO is empty
  }
}

void dcd_edpt_stall(uint8_t rhport, uint8_t ep_addr) {
  dcd_edpt_disable(rhport, ep_addr, true);
}

void dcd_edpt_clear_stall(uint8_t rhport, uint8_t ep_addr) {
  (void) rhport;

  dwc2_regs_t* dwc2 = DWC2_REG(rhport);

  uint8_t const epnum = tu_edpt_number(ep_addr);
  uint8_t const dir = tu_edpt_dir(ep_addr);

  // Clear stall and reset data toggle
  if (dir == TUSB_DIR_IN) {
    dwc2->epin[epnum].diepctl &= ~DIEPCTL_STALL;
    dwc2->epin[epnum].diepctl |= DIEPCTL_SD0PID_SEVNFRM;
  } else {
    dwc2->epout[epnum].doepctl &= ~DOEPCTL_STALL;
    dwc2->epout[epnum].doepctl |= DOEPCTL_SD0PID_SEVNFRM;
  }
}

/*------------------------------------------------------------------*/

// Read a single data packet from receive FIFO
static void read_fifo_packet(uint8_t rhport, uint8_t* dst, uint16_t len) {
  (void) rhport;

  dwc2_regs_t* dwc2 = DWC2_REG(rhport);
  volatile const uint32_t* rx_fifo = dwc2->fifo[0];

  // Reading full available 32 bit words from fifo
  uint16_t full_words = len >> 2;
  while (full_words--) {
    tu_unaligned_write32(dst, *rx_fifo);
    dst += 4;
  }

  // Read the remaining 1-3 bytes from fifo
  uint8_t const bytes_rem = len & 0x03;
  if (bytes_rem != 0) {
    uint32_t const tmp = *rx_fifo;
    dst[0] = tu_u32_byte0(tmp);
    if (bytes_rem > 1) dst[1] = tu_u32_byte1(tmp);
    if (bytes_rem > 2) dst[2] = tu_u32_byte2(tmp);
  }
}

// Write a single data packet to EPIN FIFO
static void write_fifo_packet(uint8_t rhport, uint8_t fifo_num, uint8_t const* src, uint16_t len) {
  (void) rhport;

  dwc2_regs_t* dwc2 = DWC2_REG(rhport);
  volatile uint32_t* tx_fifo = dwc2->fifo[fifo_num];

  // Pushing full available 32 bit words to fifo
  uint16_t full_words = len >> 2;
  while (full_words--) {
    *tx_fifo = tu_unaligned_read32(src);
    src += 4;
  }

  // Write the remaining 1-3 bytes into fifo
  uint8_t const bytes_rem = len & 0x03;
  if (bytes_rem) {
    uint32_t tmp_word = src[0];
    if (bytes_rem > 1) tmp_word |= (src[1] << 8);
    if (bytes_rem > 2) tmp_word |= (src[2] << 16);

    *tx_fifo = tmp_word;
  }
}

static void handle_rxflvl_irq(uint8_t rhport) {
  dwc2_regs_t* dwc2 = DWC2_REG(rhport);
  volatile uint32_t const* rx_fifo = dwc2->fifo[0];

  // Pop control word off FIFO
  uint32_t const ctl_word = dwc2->grxstsp;
  uint8_t const pktsts = (ctl_word & GRXSTSP_PKTSTS_Msk) >> GRXSTSP_PKTSTS_Pos;
  uint8_t const epnum = (ctl_word & GRXSTSP_EPNUM_Msk) >> GRXSTSP_EPNUM_Pos;
  uint16_t const bcnt = (ctl_word & GRXSTSP_BCNT_Msk) >> GRXSTSP_BCNT_Pos;

  dwc2_epout_t* epout = &dwc2->epout[epnum];

//#if CFG_TUSB_DEBUG >= DWC2_DEBUG
//  const char * pktsts_str[] =
//  {
//    "ASSERT", "Global NAK (ISR)", "Out Data Received", "Out Transfer Complete (ISR)",
//    "Setup Complete (ISR)", "ASSERT", "Setup Data Received"
//  };
//  TU_LOG_LOCATION();
//  TU_LOG(DWC2_DEBUG, "  EP %02X, Byte Count %u, %s\r\n", epnum, bcnt, pktsts_str[pktsts]);
//  TU_LOG(DWC2_DEBUG, "  daint = %08lX, doepint = %04X\r\n", (unsigned long) dwc2->daint, (unsigned int) epout->doepint);
//#endif

  switch (pktsts) {
    // Global OUT NAK: do nothing
    case GRXSTS_PKTSTS_GLOBALOUTNAK:
      break;

    case GRXSTS_PKTSTS_SETUPRX:
      // Setup packet received

      // We can receive up to three setup packets in succession, but
      // only the last one is valid.
      _setup_packet[0] = (*rx_fifo);
      _setup_packet[1] = (*rx_fifo);
      break;

    case GRXSTS_PKTSTS_SETUPDONE:
      // Setup packet done (Interrupt)
      epout->doeptsiz |= (3 << DOEPTSIZ_STUPCNT_Pos);
      break;

    case GRXSTS_PKTSTS_OUTRX: {
      // Out packet received
      xfer_ctl_t* xfer = XFER_CTL_BASE(epnum, TUSB_DIR_OUT);

      // Read packet off RxFIFO
      if (xfer->ff) {
        // Ring buffer
        tu_fifo_write_n_const_addr_full_words(xfer->ff, (const void*) (uintptr_t) rx_fifo, bcnt);
      } else {
        // Linear buffer
        read_fifo_packet(rhport, xfer->buffer, bcnt);

        // Increment pointer to xfer data
        xfer->buffer += bcnt;
      }

      // Truncate transfer length in case of short packet
      if (bcnt < xfer->max_size) {
        xfer->total_len -= (epout->doeptsiz & DOEPTSIZ_XFRSIZ_Msk) >> DOEPTSIZ_XFRSIZ_Pos;
        if (epnum == 0) {
          xfer->total_len -= ep0_pending[TUSB_DIR_OUT];
          ep0_pending[TUSB_DIR_OUT] = 0;
        }
      }
    }
      break;

      // Out packet done (Interrupt)
    case GRXSTS_PKTSTS_OUTDONE:
      // Occurred on STM32L47 with dwc2 version 3.10a but not found on other version like 2.80a or 3.30a
      // May (or not) be 3.10a specific feature/bug or depending on MCU configuration
      // XFRC complete is additionally generated when
      // - setup packet is received
      // - complete the data stage of control write is complete
      if ((epnum == 0) && (bcnt == 0) && (dwc2->gsnpsid >= DWC2_CORE_REV_3_00a)) {
        uint32_t doepint = epout->doepint;

        if (doepint & (DOEPINT_STPKTRX | DOEPINT_OTEPSPR)) {
          // skip this "no-data" transfer complete event
          // Note: STPKTRX will be clear later by setup received handler
          uint32_t clear_flags = DOEPINT_XFRC;

          if (doepint & DOEPINT_OTEPSPR) clear_flags |= DOEPINT_OTEPSPR;

          epout->doepint = clear_flags;

          // TU_LOG(DWC2_DEBUG, "  FIX extra transfer complete on setup/data compete\r\n");
        }
      }
      break;

    default:    // Invalid
      TU_BREAKPOINT();
      break;
  }
}

static void handle_epout_irq(uint8_t rhport) {
  dwc2_regs_t* dwc2 = DWC2_REG(rhport);
  uint8_t const ep_count = _dwc2_controller[rhport].ep_count;

  // DAINT for a given EP clears when DOEPINTx is cleared.
  // OEPINT will be cleared when DAINT's out bits are cleared.
  for (uint8_t n = 0; n < ep_count; n++) {
    if (dwc2->daint & TU_BIT(DAINT_OEPINT_Pos + n)) {
      dwc2_epout_t* epout = &dwc2->epout[n];

      uint32_t const doepint = epout->doepint;

      // SETUP packet Setup Phase done.
      if (doepint & DOEPINT_STUP) {
        uint32_t clear_flag = DOEPINT_STUP;

        // STPKTRX is only available for version from 3_00a
        if ((doepint & DOEPINT_STPKTRX) && (dwc2->gsnpsid >= DWC2_CORE_REV_3_00a)) {
          clear_flag |= DOEPINT_STPKTRX;
        }

        epout->doepint = clear_flag;
        dcd_event_setup_received(rhport, (uint8_t*) _setup_packet, true);
      }

      // OUT XFER complete
      if (epout->doepint & DOEPINT_XFRC) {
        epout->doepint = DOEPINT_XFRC;

        xfer_ctl_t* xfer = XFER_CTL_BASE(n, TUSB_DIR_OUT);

        // EP0 can only handle one packet
        if ((n == 0) && ep0_pending[TUSB_DIR_OUT]) {
          // Schedule another packet to be received.
          edpt_schedule_packets(rhport, n, TUSB_DIR_OUT, 1, ep0_pending[TUSB_DIR_OUT]);
        } else {
          dcd_event_xfer_complete(rhport, n, xfer->total_len, XFER_RESULT_SUCCESS, true);
        }
      }
    }
  }
}

static void handle_epin_irq(uint8_t rhport) {
  dwc2_regs_t* dwc2 = DWC2_REG(rhport);
  uint8_t const ep_count = _dwc2_controller[rhport].ep_count;
  dwc2_epin_t* epin = dwc2->epin;

  // DAINT for a given EP clears when DIEPINTx is cleared.
  // IEPINT will be cleared when DAINT's out bits are cleared.
  for (uint8_t n = 0; n < ep_count; n++) {
    if (dwc2->daint & TU_BIT(DAINT_IEPINT_Pos + n)) {
      // IN XFER complete (entire xfer).
      xfer_ctl_t* xfer = XFER_CTL_BASE(n, TUSB_DIR_IN);

      if (epin[n].diepint & DIEPINT_XFRC) {
        epin[n].diepint = DIEPINT_XFRC;

        // EP0 can only handle one packet
        if ((n == 0) && ep0_pending[TUSB_DIR_IN]) {
          // Schedule another packet to be transmitted.
          edpt_schedule_packets(rhport, n, TUSB_DIR_IN, 1, ep0_pending[TUSB_DIR_IN]);
        } else {
          dcd_event_xfer_complete(rhport, n | TUSB_DIR_IN_MASK, xfer->total_len, XFER_RESULT_SUCCESS, true);
        }
      }

      // XFER FIFO empty
      if ((epin[n].diepint & DIEPINT_TXFE) && (dwc2->diepempmsk & (1 << n))) {
        // diepint's TXFE bit is read-only, software cannot clear it.
        // It will only be cleared by hardware when written bytes is more than
        // - 64 bytes or
        // - Half of TX FIFO size (configured by DIEPTXF)

        uint16_t remaining_packets = (epin[n].dieptsiz & DIEPTSIZ_PKTCNT_Msk) >> DIEPTSIZ_PKTCNT_Pos;

        // Process every single packet (only whole packets can be written to fifo)
        for (uint16_t i = 0; i < remaining_packets; i++) {
          uint16_t const remaining_bytes = (epin[n].dieptsiz & DIEPTSIZ_XFRSIZ_Msk) >> DIEPTSIZ_XFRSIZ_Pos;

          // Packet can not be larger than ep max size
          uint16_t const packet_size = tu_min16(remaining_bytes, xfer->max_size);

          // It's only possible to write full packets into FIFO. Therefore DTXFSTS register of current
          // EP has to be checked if the buffer can take another WHOLE packet
          if (packet_size > ((epin[n].dtxfsts & DTXFSTS_INEPTFSAV_Msk) << 2)) break;

          // Push packet to Tx-FIFO
          if (xfer->ff) {
            volatile uint32_t* tx_fifo = dwc2->fifo[n];
            tu_fifo_read_n_const_addr_full_words(xfer->ff, (void*) (uintptr_t) tx_fifo, packet_size);
          } else {
            write_fifo_packet(rhport, n, xfer->buffer, packet_size);

            // Increment pointer to xfer data
            xfer->buffer += packet_size;
          }
        }

        // Turn off TXFE if all bytes are written.
        if (((epin[n].dieptsiz & DIEPTSIZ_XFRSIZ_Msk) >> DIEPTSIZ_XFRSIZ_Pos) == 0) {
          dwc2->diepempmsk &= ~(1 << n);
        }
      }
    }
  }
}

void dcd_int_handler(uint8_t rhport) {
  dwc2_regs_t* dwc2 = DWC2_REG(rhport);

  uint32_t const int_mask = dwc2->gintmsk;
  uint32_t const int_status = dwc2->gintsts & int_mask;

  if (int_status & GINTSTS_USBRST) {
    // USBRST is start of reset.
    dwc2->gintsts = GINTSTS_USBRST;
    bus_reset(rhport);
  }

  if (int_status & GINTSTS_ENUMDNE) {
    // ENUMDNE is the end of reset where speed of the link is detected
    dwc2->gintsts = GINTSTS_ENUMDNE;

    tusb_speed_t speed;
    switch ((dwc2->dsts & DSTS_ENUMSPD_Msk) >> DSTS_ENUMSPD_Pos) {
      case DSTS_ENUMSPD_HS:
        speed = TUSB_SPEED_HIGH;
        break;

      case DSTS_ENUMSPD_LS:
        speed = TUSB_SPEED_LOW;
        break;

      case DSTS_ENUMSPD_FS_HSPHY:
      case DSTS_ENUMSPD_FS:
      default:
        speed = TUSB_SPEED_FULL;
        break;
    }

    // TODO must update GUSBCFG_TRDT according to link speed

    dcd_event_bus_reset(rhport, speed, true);
  }

  if (int_status & GINTSTS_USBSUSP) {
    dwc2->gintsts = GINTSTS_USBSUSP;
    dcd_event_bus_signal(rhport, DCD_EVENT_SUSPEND, true);
  }

  if (int_status & GINTSTS_WKUINT) {
    dwc2->gintsts = GINTSTS_WKUINT;
    dcd_event_bus_signal(rhport, DCD_EVENT_RESUME, true);
  }

  // TODO check GINTSTS_DISCINT for disconnect detection
  // if(int_status & GINTSTS_DISCINT)

  if (int_status & GINTSTS_OTGINT) {
    // OTG INT bit is read-only
    uint32_t const otg_int = dwc2->gotgint;

    if (otg_int & GOTGINT_SEDET) {
      dcd_event_bus_signal(rhport, DCD_EVENT_UNPLUGGED, true);
    }

    dwc2->gotgint = otg_int;
  }

<<<<<<< HEAD
  if(int_status & GINTSTS_SOF)
  {
    dwc2->gintsts = GINTSTS_SOF;
=======
  if (int_status & GINTSTS_SOF) {
    dwc2->gotgint = GINTSTS_SOF;
>>>>>>> f505cc2a

    if (_sof_en) {
      uint32_t frame = (dwc2->dsts & (DSTS_FNSOF)) >> 8;
      dcd_event_sof(rhport, frame, true);
    } else {
      // Disable SOF interrupt if SOF was not explicitly enabled. SOF was used for remote wakeup detection
      dwc2->gintmsk &= ~GINTMSK_SOFM;
    }

    dcd_event_bus_signal(rhport, DCD_EVENT_SOF, true);
  }

  // RxFIFO non-empty interrupt handling.
  if (int_status & GINTSTS_RXFLVL) {
    // RXFLVL bit is read-only

    // Mask out RXFLVL while reading data from FIFO
    dwc2->gintmsk &= ~GINTMSK_RXFLVLM;

    // Loop until all available packets were handled
    do {
      handle_rxflvl_irq(rhport);
    } while (dwc2->gotgint & GINTSTS_RXFLVL);

    // Manage RX FIFO size
    if (_out_ep_closed) {
      update_grxfsiz(rhport);

      // Disable flag
      _out_ep_closed = false;
    }

    dwc2->gintmsk |= GINTMSK_RXFLVLM;
  }

  // OUT endpoint interrupt handling.
  if (int_status & GINTSTS_OEPINT) {
    // OEPINT is read-only, clear using DOEPINTn
    handle_epout_irq(rhport);
  }

  // IN endpoint interrupt handling.
  if (int_status & GINTSTS_IEPINT) {
    // IEPINT bit read-only, clear using DIEPINTn
    handle_epin_irq(rhport);
  }

  //  // Check for Incomplete isochronous IN transfer
  //  if(int_status & GINTSTS_IISOIXFR) {
  //    printf("      IISOIXFR!\r\n");
  ////    TU_LOG(DWC2_DEBUG, "      IISOIXFR!\r\n");
  //  }
}

#endif<|MERGE_RESOLUTION|>--- conflicted
+++ resolved
@@ -1130,14 +1130,8 @@
     dwc2->gotgint = otg_int;
   }
 
-<<<<<<< HEAD
-  if(int_status & GINTSTS_SOF)
-  {
+  if(int_status & GINTSTS_SOF) {
     dwc2->gintsts = GINTSTS_SOF;
-=======
-  if (int_status & GINTSTS_SOF) {
-    dwc2->gotgint = GINTSTS_SOF;
->>>>>>> f505cc2a
 
     if (_sof_en) {
       uint32_t frame = (dwc2->dsts & (DSTS_FNSOF)) >> 8;
